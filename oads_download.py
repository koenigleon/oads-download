--- conflicted
+++ resolved
@@ -1,2348 +1,2339 @@
-#!/usr/bin/env python3
-# -*- coding: utf-8 -*-
-#
-# Copyright (C) 2025 TROPOS
-# This file is licensed under the Apache License, Version 2.0.
-# See the LICENSE file in the repository root for details.
-#
-__author__ = "Leonard König"
-__email__ = "koenig@tropos.de"
-__date__ = "2025-06-04"
-__version__ = "3.0.1"
-__description__ = """This is a Python script designed to download EarthCARE satellite
-data from ESA's Online Access and Distribution System (OADS) using
-the OpenSearch API of the Earth Observation Catalogue (EO-CAT).
-Search queries and the general behaviour of the script can be
-customised using command line arguments. To see all available
-options, execute the help command: `-h`. This script is based on a
-Juper notebook provided to the author by ESA."""
-
-import argparse
-import datetime
-import os
-import re
-import sys
-import time
-from argparse import RawTextHelpFormatter
-
-try:
-    import tomllib
-except ModuleNotFoundError:
-    import tomli as tomllib  # type: ignore
-
-import json
-import logging
-import urllib.parse as urlp
-from dataclasses import dataclass
-from itertools import islice
-from logging import Logger
-from typing import Final, TypeAlias
-from zipfile import BadZipFile, ZipFile
-
-import numpy as np
-import pandas as pd
-import requests
-from bs4 import BeautifulSoup
-from lxml import html
-from pandas._libs.tslibs.parsing import DateParseError
-
-# Custom types
-Orbit: TypeAlias = int
-Frame: TypeAlias = str
-OrbitAndFrame: TypeAlias = str
-DictJSON: TypeAlias = dict
-
-# Constants
-# General script behaviour (can be edited here as required):
-CHUNK_SIZE_BYTES: Final[int] = 256 * 1024  # Represents 256 KB
-MAX_NUM_ORBITS_PER_REQUEST: Final[int] = (
-    50  # Large request are split accoring to this chunk size
-)
-MAX_NUM_RESULTS_PER_REQUEST: Final[int] = (
-    2000  # Since large requests are split into chunks, this should be more than enouth
-)
-MAX_NUM_LOGS: Final[int | None] = 10  # Set to None for no limit
-MAX_AGE_LOGS: Final[pd.Timedelta | None] = (
-    None  # Time period, e.g. pd.Timedelta(weeks=4)
-)
-MAX_DOWNLOAD_ATTEMPTS_PER_FILE: Final[int] = (
-    3  # Maximum number of times a download request is repeated on error
-)
-# Level subfolder names (can be edited here as required):
-SUBDIR_NAME_AUX_FILES: Final[str] = "Meteo_Supporting_Files"
-SUBDIR_NAME_ORB_FILES: Final[str] = "Orbit_Data_Files"
-SUBDIR_NAME_L0__FILES: Final[str] = "L0"
-SUBDIR_NAME_L1B_FILES: Final[str] = "L1"
-SUBDIR_NAME_L1C_FILES: Final[str] = "L1"
-SUBDIR_NAME_L2A_FILES: Final[str] = "L2a"
-SUBDIR_NAME_L2B_FILES: Final[str] = "L2b"
-# Don't change these:
-FRAMES: Final[str] = "ABCDEFGH"
-NUM_FRAMES: Final[int] = 8
-PROGRAM_NAME: Final[str] = "oads_download"
-SETUP_INSTRUCTIONS = """!!! Note: A configuration file containing your OADS credentials is required.
-!!! If you don't have one yet, simply create a file called 'config.toml'
-!!! in the script's folder and enter the following content:
-───config.toml───────────────────────────────────────────────────────────────────────────────────
-[Local_file_system]
-data_directory = '' # This is where the data is downloaded to
-
-[OADS_credentials]
-username = 'your_username'
-password = \"\"\"your_password\"\"\" # Use triple quotation marks to allow for special characters
-# You need to comment out or remove all collections to which you do not have access rights to
-collections = [
-    'EarthCAREL0L1Products',      # EarthCARE L0 and L1 Products  ! ONLY FOR COMMISSIONING TEAM USERS !
-    'EarthCAREL1Validated',       # EarthCARE L1 Products
-    'EarthCAREL1InstChecked',     # EarthCARE L1 Products         ! ONLY FOR CAL/VAL USER             !
-    'EarthCAREL2Validated',       # EarthCARE ESA L2 Products
-    'EarthCAREL2InstChecked',     # EarthCARE ESA L2 Products     ! ONLY FOR CAL/VAL USER             !
-    'EarthCAREL2Products',        # EarthCARE ESA L2 Products     ! ONLY FOR COMMISSIONING TEAM USERS !
-    'JAXAL2Validated',            # EarthCARE JAXA L2 Products
-    'JAXAL2InstChecked',          # EarthCARE JAXA L2 Products    ! ONLY FOR CAL/VAL USER             !
-    'JAXAL2Products',             # EarthCARE JAXA L2 Products    ! ONLY FOR COMMISSIONING TEAM USERS !
-    'EarthCAREAuxiliary',         # EarthCARE Auxiliary Data      ! ONLY FOR CAL/VAL USER             !
-    'EarthCAREXMETL1DProducts10', # EarthCARE Meteorological Data
-    'EarthCAREOrbitData',         # EarthCARE Orbit Data
-]
-─────────────────────────────────────────────────────────────────────────────────────────────────
-"""
-
-
-# Custom exceptions
-class InvalidInputError(Exception):
-    pass
-
-
-class BadResponseError(Exception):
-    pass
-
-
-@dataclass
-class SearchRequest:
-    """This class contains all data required as input for the URL template of the OpenSearch API request to EO-CAT."""
-
-    collection_identifier_list: list[str]
-    product_type: str | None = None
-    product_version: str | None = None
-    radius: str | None = None
-    lat: str | None = None
-    lon: str | None = None
-    bbox: str | None = None
-    start_time: str | None = None
-    end_time: str | None = None
-    orbit_number: str | None = None
-    frame_id: str | None = None
-
-    def low_detail_summary(self):
-        msg = f"{self.product_type}"
-        if self.product_version:
-            msg = f"{msg}:{self.product_version}"
-        if self.start_time and self.end_time:
-            if self.start_time == self.end_time:
-                msg = f"{msg}, time={self.start_time}"
-            else:
-                msg = f"{msg}, time={self.start_time}/{self.end_time}"
-        if self.radius and self.lat and self.lon:
-            msg = f"{msg}, radius=({self.radius}m, {self.lat}N, {self.lon}E)"
-        if self.bbox:
-            msg = f"{msg}, bbox={self.bbox}"
-        if self.frame_id:
-            msg = f"{msg}, frame={self.frame_id}"
-        if self.orbit_number:
-            o_msg = f"{self.orbit_number}"
-            if len(o_msg.split(",")) > 6:
-                o_msg = (
-                    ",".join(o_msg.split(",")[0:2])
-                    + f",... {len(o_msg.split(',')) - 4} more orbits ...,"
-                    + ",".join(o_msg.split(",")[-2:])
-                )
-            msg = f"{msg}, orbits={o_msg.replace(',', ', ')}"
-        return msg
-
-
-def log_heading(
-    text: str, logger: Logger, is_mayor: bool = False, line_length: int = 60
-) -> None:
-    top_left = "#" if is_mayor else "+"
-    top_right = "#" if is_mayor else "+"
-    bottom_right = "#" if is_mayor else "+"
-    bottom_left = "#" if is_mayor else "+"
-    vertical = "#" if is_mayor else "|"
-    horizontal = "=" if is_mayor else "-"
-
-    if is_mayor:
-        half_padding = (line_length - len(text)) / 2
-        padding_left = int(np.floor(half_padding))
-        padding_right = int(np.ceil(half_padding))
-    else:
-        padding_left = 1
-        padding_right = line_length - len(text) - 1
-
-    logger.info(top_left + horizontal * line_length + top_right)
-    logger.info(vertical + " " * padding_left + text + " " * padding_right + vertical)
-    logger.info(bottom_left + horizontal * line_length + bottom_right)
-
-
-# --- Set up logging --------------------------------------
-def remove_old_logs(
-    max_num_logs: int | None = None, max_age_logs: pd.Timedelta | None = None
-) -> None:
-    """Deletes old log files depending on given maximum file number and/or age"""
-    logs_dirpath = os.path.abspath("logs")
-
-    if os.path.exists(logs_dirpath):
-        pattern = r".*oads_download_[0-9]{8}T[0-9]{6}(|_[0-9]*).log"
-        if max_num_logs:
-            old_logs = [
-                os.path.abspath(os.path.join(logs_dirpath, fp))
-                for fp in os.listdir(logs_dirpath)
-                if re.search(pattern, fp)
-            ]
-            if len(old_logs) > max_num_logs - 1:
-                old_logs.sort(reverse=True)
-                for log in old_logs[max_num_logs - 1 : :]:
-                    os.remove(log)
-
-        if max_age_logs:
-            current_time = pd.Timestamp(
-                time.strftime("%Y-%m-%dT%H:%M:%S", time.localtime(time.time()))
-            )
-            last_allowed_time = current_time - max_age_logs
-            old_logs = [
-                os.path.abspath(os.path.join(logs_dirpath, fp))
-                for fp in os.listdir(logs_dirpath)
-                if re.search(pattern, fp)
-            ]
-            for log in old_logs:
-                log_time = pd.Timestamp(
-                    os.path.basename(log).split(".")[0].split("_")[-1]
-                )
-                if log_time < last_allowed_time:
-                    os.remove(log)
-
-
-def console_exclusive_info(*values: object, end: str | None = "\n") -> None:
-    """Wrapper for print function (forcibly flush the stream) and without logging"""
-    print(*values, end=end, flush=True)
-
-
-class UnlabledInfoLoggingFormatter(logging.Formatter):
-    """Logging formatter that omits level name for INFO messages."""
-
-    def format(self, record):
-        if record.levelname == "INFO":
-            return record.getMessage()
-        return f"[{record.levelname}] {record.getMessage()}"
-
-
-def create_logger(log_to_file: bool, debug: bool = False) -> Logger:
-    """Creates logger with special handlers for console and optionally log files."""
-    logger = logging.getLogger(PROGRAM_NAME)
-    logger.setLevel(logging.DEBUG)
-
-    # console logs
-    console_handler = logging.StreamHandler()
-    console_handler.setFormatter(UnlabledInfoLoggingFormatter())
-    if debug:
-        console_handler.setLevel(logging.DEBUG)
-    else:
-        console_handler.setLevel(logging.INFO)
-    logger.addHandler(console_handler)
-    # file logs (optional)
-    if log_to_file:
-        ensure_directory("logs")
-
-        log_filename = f"logs/oads_download_{time.strftime('%Y%m%dT%H%M%S', time.localtime(time.time()))}.log"
-        # Ensure that a new log is created instead of appending to an existing log
-        new_log_filename = log_filename
-        i = 2
-        while os.path.exists(new_log_filename):
-            new_log_filename = log_filename.replace(
-                ".log",
-                f"_{i}.log",
-            )
-            i = i + 1
-
-        file_handler = logging.FileHandler(new_log_filename, mode="a")
-        file_formatter = logging.Formatter(
-            "[%(asctime)s] [%(levelname)s] %(message)s", datefmt="%Y-%m-%d %H:%M:%S"
-        )
-        file_handler.setFormatter(file_formatter)
-        file_handler.setLevel(logging.DEBUG)
-        logger.addHandler(file_handler)
-    return logger
-
-
-def ensure_directory(dirpath: str) -> None:
-    """Creates directory if not existing"""
-    if not os.path.exists(dirpath):
-        os.mkdir(dirpath)
-
-
-# ---------------------------------------------------------
-
-
-def get_request(url: str, logger: Logger | None = None, **kwargs) -> requests.Response:
-    """Sends a GET request, validates it's response and returns it."""
-    if logger:
-        logger.debug(f"Send GET request: {url}")
-    response = requests.get(url, **kwargs)
-    validate_request_response(response)
-    return response
-
-
-def get_url_of_queryables(data: DictJSON) -> str:
-    """Finds queryables url in JSON data and raises `ValueError` if not found."""
-    matching_hrefs = []
-    for link in data.get("links", []):
-        if link.get("rel") == "http://www.opengis.net/def/rel/ogc/1.0/queryables":
-            matching_hrefs.append(link.get("href"))
-    if len(matching_hrefs) == 0:
-        raise ValueError(f"Can not find queryables url.")
-    return matching_hrefs[0]
-
-
-def get_url_of_items(data: DictJSON) -> str:
-    """Finds items url in JSON data and raises `ValueError` if not found."""
-    matching_hrefs = []
-    for link in data.get("links", []):
-        if link.get("rel") == "items":
-            matching_hrefs.append(link.get("href"))
-    if len(matching_hrefs) == 0:
-        raise ValueError(f"Can not find items url.")
-    return matching_hrefs[0]
-
-
-def get_url_of_collection_items(
-    collection_identifier: str,
-    logger: Logger | None = None,
-) -> str:
-    """Finds items url of given collection."""
-    url_entrypoint = "https://eocat.esa.int/collections"
-    if logger:
-        logger.debug(f"Entrypoint: {url_entrypoint}")
-
-    response = get_request(url_entrypoint, logger=logger)
-
-    data = json.loads(response.text)
-    url_collections_queryables = get_url_of_queryables(data)
-    if logger:
-        logger.debug(f"Collections queryables: {url_collections_queryables}")
-
-    # response = get_request(url_collections_queryables, logger=logger)
-    # data = json.loads(response.text)
-    # if logger: logger.debug(list(data.keys()))
-    # data['properties']
-
-    url_earthcare_collections = f"{url_entrypoint}?&title=earthcare&limit=100"
-    if logger:
-        logger.debug(f"Search for EarthCARE collections: {url_earthcare_collections}")
-    response = get_request(url_earthcare_collections, logger=logger)
-    # if logger: logger.debug(response)
-
-    data_collections = json.loads(response.text)
-    available_earthcare_collections = [d["id"] for d in data_collections["collections"]]
-    if logger:
-        logger.debug(
-            f"Available EarthCARE collections: {available_earthcare_collections}"
-        )
-
-    data_collection = [
-        d for d in data_collections["collections"] if d["id"] == collection_identifier
-    ][0]
-    # url_collection_queryables = get_url_of_queryables(data_collection)
-    # if logger: logger.debug(url_collection_queryables)
-
-    # response = get_request(url_collection_queryables, logger=logger)
-    # data_collection_queryables = json.loads(response.text)
-    # # if logger: logger.debug(list(data_collection_queryables.keys()))
-    # if logger: logger.debug(list(data_collection_queryables['properties'].keys()))
-
-    url_collection_items = get_url_of_items(data_collection)
-    # if logger: logger.debug(url_collection_items)
-
-    return url_collection_items
-
-
-def validate_request_response(
-    response: requests.models.Response,
-    logger: Logger | None = None,
-) -> None:
-    """Raises HTTPError if one occurred and logs it."""
-    try:
-        response.raise_for_status()
-    except requests.HTTPError as e:
-        if logger:
-            logger.exception(e)
-        raise
-
-
-def validate_combination_of_given_orbit_and_frame_range_inputs(
-    start_orbit_and_frame: Frame | None,
-    end_orbit_and_frame: Frame | None,
-    start_orbit_number: Orbit | None,
-    end_orbit_number: Orbit | None,
-    orbit_numbers: list[Orbit] | None,
-    frame_ids: list[Frame] | None,
-    logger: Logger | None = None,
-) -> None:
-    """Raises an InvalidInputError, if combined orbit and frame options (-soaf, -eoaf) are used in combination with any other orbit (-o, -so, -eo) or frames (-f) option (exception: -oaf)."""
-    try:
-        if (start_orbit_and_frame is not None or end_orbit_and_frame is not None) and (
-            start_orbit_number is not None
-            or end_orbit_number is not None
-            or orbit_numbers is not None
-            or frame_ids is not None
-        ):
-            exception_msg = f"Options to select a range of obit and frame names (-soaf, -eoaf) can not be used in combination with the options to select only a range of orbits (-o, -so, -eo) or single frames (-f)."
-            raise InvalidInputError(exception_msg)
-    except InvalidInputError as e:
-        if logger:
-            logger.exception(e)
-        raise
-
-
-def get_validated_orbit_number(
-    orbit_number: Orbit, logger: Logger | None = None
-) -> int:
-    """Raises InvalidInputError if orbit number is negative or too large"""
-    try:
-        if orbit_number < 0 or orbit_number > 99999:
-            exception_msg = f"{orbit_number} is not a valid orbit number. Valid orbit numbers are positive integers up to 5 digits."
-            raise InvalidInputError(exception_msg)
-    except InvalidInputError as e:
-        if logger:
-            logger.exception(e)
-        raise
-    return orbit_number
-
-
-def get_validated_frame_id(frame_id: str, logger: Logger | None = None) -> str:
-    """Formats frame ID and raises InvalidInputError if it is invalid"""
-    try:
-        frame_id = frame_id.upper()
-        if len(frame_id) != 1:
-            exception_msg = f"Got an empty string as frame ID. Valid frames are single letters from A to H."
-            raise InvalidInputError(exception_msg)
-        if frame_id not in "ABCDEFGH":
-            exception_msg = f"{frame_id} is not a valid frame ID. Valid frames are single letters from A to H."
-            raise InvalidInputError(exception_msg)
-    except InvalidInputError as e:
-        if logger:
-            logger.exception(e)
-        raise
-    return frame_id
-
-
-def get_validated_orbit_and_frame(
-    orbit_and_frame: OrbitAndFrame, logger: Logger | None = None
-) -> tuple[Orbit, Frame]:
-    """Extracts validated orbit number and frame ID from string and raises InvalidInputError if string does not describe a orbit and frame"""
-    try:
-        orbit_number = get_validated_orbit_number(int(orbit_and_frame[0:-1]))
-        frame_id = get_validated_frame_id(orbit_and_frame[-1])
-    except Exception as e:
-        exception_msg = f"{orbit_and_frame} is not a valid orbit and frame name. Valid names contain the orbit number followed by the frame id letter (e.g. 3000B or 03000B)."
-        if logger:
-            logger.exception(exception_msg)
-        raise
-    return orbit_number, frame_id
-
-
-def get_validated_selected_index(
-    selected_index: int | None, logger: Logger | None = None
-) -> int | None:
-    """Converts 1-indexed selected_index to 0-indexed and raises InvalidInputError if it is 0"""
-    try:
-        if selected_index is None:
-            return None
-        else:
-            if selected_index >= 1:
-                selected_index = selected_index - 1
-            elif selected_index == 0:
-                raise InvalidInputError(
-                    "The indices in the found files list start at 1."
-                )
-            return selected_index
-    except InvalidInputError as e:
-        if logger:
-            logger.exception(e)
-        raise
-
-
-def get_validated_orbit_number_range(
-    start_orbit_number: Orbit | None,
-    end_orbit_number: Orbit | None,
-    logger: Logger | None = None,
-) -> list[Orbit] | None:
-    """Returns all orbits within range and raises InvalidInputError if given arguments are invalid"""
-    try:
-        if start_orbit_number is None and end_orbit_number is not None:
-            raise InvalidInputError(
-                f"End orbit was given ({end_orbit_number}) but start is missing."
-            )
-        elif start_orbit_number is not None and end_orbit_number is None:
-            raise InvalidInputError(
-                f"Start orbit was given ({start_orbit_number}) but end is missing."
-            )
-        elif start_orbit_number is not None and end_orbit_number is not None:
-            if start_orbit_number > end_orbit_number:
-                raise InvalidInputError(
-                    f"Start orbit ({start_orbit_number}) must be smaller than end orbit ({end_orbit_number})."
-                )
-            start_orbit_number = get_validated_orbit_number(start_orbit_number)
-            end_orbit_number = get_validated_orbit_number(end_orbit_number)
-            return np.arange(start_orbit_number, end_orbit_number + 1).tolist()
-    except InvalidInputError as e:
-        if logger:
-            logger.exception(e)
-        raise
-    return None
-
-
-def get_complete_and_incomplete_orbits(
-    orbit_and_frames: list[tuple[Orbit, Frame]] | None,
-) -> tuple[list[Orbit], dict[Frame, list[Orbit]]] | tuple[None, None]:
-    """
-    Finds complete orbits (i.e. where all frames are given) and incomplete orbits based on the given list of tuples.
-
-    Args:
-        orbit_and_frames: A list of tuples where each tuple contains
-                          an orbit number (int) and a frame ID (str).
-
-    Returns:
-        tuple:
-        - A list of complete orbits.
-        - A dictionary where each key is a frame ID, and the value is a list of orbits assigned to that frame.
-    """
-    if not isinstance(orbit_and_frames, list):
-        return None, None
-    if len(orbit_and_frames) == 0:
-        return None, None
-
-    orbit_numbers: list[Orbit] = [oaf[0] for oaf in orbit_and_frames]
-    frame_ids: list[Frame] = [oaf[1] for oaf in orbit_and_frames]
-
-    df = pd.DataFrame(dict(orbit_number=orbit_numbers, frame_id=frame_ids))
-
-    df_frames_per_orbit_lookup = df.groupby("orbit_number", as_index=False).agg(
-        {"frame_id": lambda x: "".join(sorted("".join(x)))}
-    )
-    mask_complete_orbits = df_frames_per_orbit_lookup["frame_id"] == "ABCDEFGH"
-    complete_orbits = df_frames_per_orbit_lookup.loc[mask_complete_orbits][
-        "orbit_number"
-    ].tolist()
-    incomplete_orbits = df_frames_per_orbit_lookup.loc[~mask_complete_orbits][
-        "orbit_number"
-    ].tolist()
-    df_incomplete_orbits = df.loc[df["orbit_number"].isin(incomplete_orbits)]
-    df_orbits_per_frame_lookup = df_incomplete_orbits.groupby("frame_id").agg(
-        {"orbit_number": list}
-    )
-    incomplete_orbits_frame_map = df_orbits_per_frame_lookup.to_dict()["orbit_number"]
-
-    return complete_orbits, incomplete_orbits_frame_map
-
-
-def format_orbit_and_frame(orbit_number: Orbit, frame_id: Frame) -> OrbitAndFrame:
-    """Formats orbit number and frame ID  to combined 6 character string (e.g. 01234A)"""
-    return str(orbit_number).zfill(5) + frame_id.upper()
-
-
-def get_counter_message(
-    counter: int | None = None, total_count: int | None = None
-) -> tuple[str, int]:
-    """Creates a formatted counter displaying current and total count (e.g. like this [ 7/10])."""
-    max_count_digits = len(str(total_count))
-    count_msg = ""
-    if counter is not None and total_count is not None:
-        count_msg += (
-            "["
-            + str(counter).rjust(max_count_digits)
-            + "/"
-            + str(total_count).rjust(max_count_digits)
-            + "]"
-        )
-    elif counter is not None:
-        count_msg += "[" + str(counter).rjust(max_count_digits) + "]"
-    return count_msg, max_count_digits
-
-
-def unzip_file(
-    filepath: str,
-    delete: bool = False,
-    delete_on_error: bool = False,
-    counter: int | None = None,
-    total_count: int | None = None,
-    logger: Logger | None = None,
-) -> bool:
-    """
-    Extracts file and optionally deletes the original ZIP file upon success or error.
-
-    Args:
-        filepath (str): The path to the ZIP file to be extracted.
-        delete (bool, optional): If True, the original ZIP file is deleted after extraction. Defaults to False.
-        delete_on_error (bool, optional): If True, the ZIP file is deleted if an error occurs during extraction. Defaults to False.
-        counter (int or None, optional): A counter to track progress during extraction. Defaults to None.
-        total_count (int or None, optional): The total number of files to extract, used for progress tracking. Defaults to None.
-        logger (Logger or None, optional): A logger instance to log progress and errors. Defaults to None.
-
-    Returns:
-        bool: True if the extraction was successful, False otherwise.
-    """
-    count_msg, _ = get_counter_message(counter=counter, total_count=total_count)
-
-    if not os.path.exists(filepath):
-        if logger:
-            logger.info(f" {count_msg} File not found: <{filepath}>")
-        return False
-
-    if logger:
-        console_exclusive_info(f" {count_msg} Extracting...", end="\r")
-    new_filepath = os.path.join(
-        os.path.dirname(filepath), os.path.basename(filepath).split(".")[0]
-    )
-    try:
-        with ZipFile(filepath, "r") as zip_file:
-            zip_file.extractall(path=new_filepath)
-    except BadZipFile as e:
-        if delete_on_error:
-            os.remove(filepath)
-            if logger:
-                logger.info(f" {count_msg} Unzip failed! ZIP-file was deleted.")
-        else:
-            if logger:
-                logger.info(f" {count_msg} Unzip failed! <{filepath}>")
-        return False
-
-    if delete:
-        os.remove(filepath)
-        if logger:
-            logger.info(
-                f" {count_msg} File extracted and ZIP-file deleted. (see <{new_filepath}>)"
-            )
-    else:
-        if logger:
-            logger.info(f" {count_msg} File extracted. (see <{new_filepath}>)")
-
-    return True
-
-
-def format_datetime_string(datetime_string: str, logger: Logger | None = None) -> str:
-    """Formats time string and raises ValueError if unsuccessful."""
-    try:
-        timestamp = pd.Timestamp(datetime_string)
-        if timestamp.tzinfo is None:
-            timestamp = timestamp.tz_localize("UTC")
-        return timestamp.strftime("%Y-%m-%dT%H:%M:%SZ")
-    except ValueError as e:
-        msg = f"Given time string '{datetime_string}' is not valid. Here is the original error:"
-        if logger:
-            logger.exception(f"{msg}\n{e}")
-        raise
-
-
-def get_product_type_and_version_from_string(
-    input_string: str, logger: Logger | None = None
-) -> tuple[str, str]:
-    """Returns a tuple of formatted product name and baseline strings (allows short names as input, e.g. 'ANOM:AA' -> ('ATL_NOM_1B', 'AA'))."""
-    product_name_input = (
-        input_string.replace(" ", "").replace("-", "").replace("_", "").lower()
-    )
-    product_baseline = None
-    tmp = product_name_input.split(":")
-    if len(tmp) == 2:
-        product_baseline = tmp[1].upper()
-        if re.fullmatch("[A-Z]{2}", product_baseline) is None:
-            exception_msg = f"Product version in '{input_string}' is not valid. Please specify the product version by giving the two-letter processor baseline after the colon (e.g. ':AC')."
-            if logger:
-                logger.exception(exception_msg)
-            raise InvalidInputError(exception_msg)
-        product_name_input = tmp[0]
-
-    file_types = [
-        # ATLID level 1b
-        "ATL_NOM_1B",
-        "ATL_DCC_1B",
-        "ATL_CSC_1B",
-        "ATL_FSC_1B",
-        # MSI level 1b
-        "MSI_NOM_1B",
-        "MSI_BBS_1B",
-        "MSI_SD1_1B",
-        "MSI_SD2_1B",
-        # BBR level 1b
-        "BBR_NOM_1B",
-        "BBR_SNG_1B",
-        "BBR_SOL_1B",
-        "BBR_LIN_1B",
-        # CPR level 1b
-        "CPR_NOM_1B",  # JAXA product
-        # MSI level 1c
-        "MSI_RGR_1C",
-        # level 1d
-        "AUX_MET_1D",
-        "AUX_JSG_1D",
-        # ATLID level 2a
-        "ATL_FM__2A",
-        "ATL_AER_2A",
-        "ATL_ICE_2A",
-        "ATL_TC__2A",
-        "ATL_EBD_2A",
-        "ATL_CTH_2A",
-        "ATL_ALD_2A",
-        "ATL_CLA_2A",  # JAXA product
-        # MSI level 2a
-        "MSI_CM__2A",
-        "MSI_COP_2A",
-        "MSI_AOT_2A",
-        "MSI_CLP_2A",  # JAXA product
-        # CPR level 2a
-        "CPR_FMR_2A",
-        "CPR_CD__2A",
-        "CPR_TC__2A",
-        "CPR_CLD_2A",
-        "CPR_APC_2A",
-        "CPR_ECO_2A",  # JAXA product
-        "CPR_CLP_2A",  # JAXA product
-        # ATLID-MSI level 2b
-        "AM__MO__2B",
-        "AM__CTH_2B",
-        "AM__ACD_2B",
-        # ATLID-CPR level 2b
-        "AC__TC__2B",
-        "AC__CLP_2B",  # JAXA product
-        # BBR-MSI-(ATLID) level 2b
-        "BM__RAD_2B",
-        "BMA_FLX_2B",
-        # ATLID-CPR-MSI level 2b
-        "ACM_CAP_2B",
-        "ACM_COM_2B",
-        "ACM_RT__2B",
-        "ACM_CLP_2B",  # JAXA product
-        # ATLID-CPR-MSI-BBR
-        "ALL_DF__2B",
-        "ALL_3D__2B",
-        "ALL_RAD_2B",  # JAXA product
-        # Orbit data
-        "MPL_ORBSCT",  # Orbit scenario file
-        "AUX_ORBPRE",  # Predicted orbit file
-        "AUX_ORBRES",  # Restituted/reconstructed orbit file
-    ]
-
-    short_names = []
-
-    for file_type in file_types:
-        long_name = file_type.replace("_", "").lower()
-        medium_name = long_name[0:-2]
-        short_name = medium_name
-        string_replacements = [
-            ("atl", "a"),
-            ("msi", "m"),
-            ("bbr", "b"),
-            ("cpr", "c"),
-            ("aux", "x"),
-        ]
-        for old_string, new_string in string_replacements:
-            short_name = short_name.replace(old_string, new_string)
-
-        expected_inputs = [long_name, medium_name, short_name]
-
-        if "ALL_" == file_type[0:4]:
-            alternative_long_name = "acmb" + long_name[3:]
-            alternative_short_name = "acmb" + short_name[3:]
-            expected_inputs.extend([alternative_long_name, alternative_short_name])
-
-        if product_name_input.lower() in expected_inputs:
-            if product_baseline is not None:
-                return file_type, product_baseline
-            else:
-                return file_type, "latest"
-
-        short_names.append(short_name.upper())
-
-    msg = ""
-    msg2 = ""
-    for i in range(len(file_types)):
-        if i % 6 == 0:
-            msg += "\n" + file_types[i]
-            msg2 += "\n" + short_names[i]
-        else:
-            msg += "\t" + file_types[i]
-            msg2 += "\t" + short_names[i]
-
-    exception_msg = f'The user input "{input_string}" is either not a valid product name or not supported by this function.\n{msg}\n\nor use the respective short hands (additional non letter characters like - or _ are also allowed, e.g. A-NOM):\n{msg2}'
-    if logger:
-        logger.exception(exception_msg)
-    raise InvalidInputError(exception_msg)
-
-
-def get_applicable_collection_list(product_type: str) -> list[str]:
-    """Returns a filtered list of the collections in which the specified product is stored."""
-    jaxa_l2_products = [
-        "ATL_CLA_2A",
-        "CPR_ECO_2A",
-        "CPR_CLP_2A",
-        "MSI_CLP_2A",
-        "AC__CLP_2B",
-        "ACM_CLP_2B",
-        "ALL_RAD_2B",
-    ]
-    collection_list = [
-        "EarthCAREL0L1Products",
-        "EarthCAREL1InstChecked",
-        "EarthCAREL1Validated",
-        "EarthCAREL2Products",
-        "EarthCAREL2InstChecked",
-        "EarthCAREL2Validated",
-        "JAXAL2Products",
-        "JAXAL2InstChecked",
-        "JAXAL2Validated",
-        "EarthCAREAuxiliary",
-        "EarthCAREXMETL1DProducts10",
-    ]
-    if product_type in ["AUX_MET_1D"]:
-        collection_list = [
-            "EarthCAREL0L1Products",
-            "EarthCAREL1InstChecked",
-            "EarthCAREXMETL1DProducts10",
-        ]
-    elif product_type.split("_")[-1] in ["1B", "1C", "1D"]:
-        collection_list = [
-            "EarthCAREL0L1Products",
-            "EarthCAREL1InstChecked",
-            "EarthCAREL1Validated",
-        ]
-    elif product_type in jaxa_l2_products:
-        collection_list = [
-            "JAXAL2Products",
-            "JAXAL2InstChecked",
-            "JAXAL2Validated",
-        ]
-    elif product_type.split("_")[-1] in ["2A", "2B"]:
-        collection_list = [
-            "EarthCAREL2Products",
-            "EarthCAREL2InstChecked",
-            "EarthCAREL2Validated",
-        ]
-    elif product_type.split("_")[-1] in ["ORBSCT", "ORBPRE", "ORBRES"]:
-        collection_list = ["EarthCAREAuxiliary"]
-    return collection_list
-
-
-def get_api_request(
-    url_template: str,
-    opensearch_request_parameters: dict,
-    msg_prefix: str | None = None,
-    logger: Logger | None = None,
-) -> str:
-    "Substitutes OpenSearch request parameters in given template"
-    opensearch_namespace = "os:"
-
-    # Parameter substitution
-    for os_param in opensearch_request_parameters:
-        url_template, num_substitutions_made = re.subn(
-            r"\{" + os_param + r".*?\}",
-            opensearch_request_parameters[os_param],
-            url_template,
-        )
-        if num_substitutions_made < 1:
-            if ":" in os_param:
-                if logger:
-                    logger.warning("Parameter " + os_param + " not found in template.")
-            else:
-                # Fall back to opensearch_namespace if no namespace provided
-                url_template, num_substitutions_made = re.subn(
-                    r"\{" + opensearch_namespace + os_param + r".*?\}",
-                    opensearch_request_parameters[os_param],
-                    url_template,
-                )
-                if num_substitutions_made < 1:
-                    if logger:
-                        logger.warning(
-                            "Parameter "
-                            + opensearch_namespace
-                            + os_param
-                            + " not found in template."
-                        )
-
-    # Remove empty parameters (field-value pairs, e.g. '&bbox={geo:box?}')
-    url_template = re.sub(r"&?[a-zA-Z]*=\{.*?\}", "", url_template)
-    # Remove remnants of partially removed parameters (e.g. '/{time:end?}' which originally was part of '&datetime={time:start?}/{time:end?}')
-    url_template = re.sub(r".?\{.*?\}", "", url_template)
-
-    # Correct list charecters
-    url_template = url_template.replace("[", "{").replace("]", "}")
-
-    if logger:
-        if msg_prefix is None:
-            msg_prefix = ""
-        logger.debug(f"{msg_prefix}API request: <{url_template}>")
-
-    return url_template
-
-
-def safe_parse_timestamp(timestamp: str) -> pd.Timestamp:
-    """Converts string to valid pandas.Timestamp, returns min timestamp on error."""
-    try:
-        return pd.to_datetime(timestamp, errors="raise")
-    except (DateParseError, ValueError):
-        return pd.Timestamp.min
-
-
-def get_product_info_from_path(filepath: str) -> dict[str, str | int | pd.Timestamp]:
-    """Gathers product information contained in it's file name."""
-    filename = os.path.basename(filepath).split(".")[0]
-    if len(filename) < 60:
-        frame_id = "-"
-        orbit_number = -1
-        orbit_and_frame = "-"
-    else:
-        frame_id = filename[59]
-        orbit_number = int(filename[54:59])
-        orbit_and_frame = str(orbit_number).zfill(5) + frame_id
-
-    product_name = filename[9:19]
-
-    filename_info: dict[str, str | int | pd.Timestamp] = dict(
-        filepath=filepath,
-        dirpath=os.path.dirname(filepath),
-        filename=filename,
-        mission_id=filename[0:3],
-        agency=filename[4],
-        latency_indicator=filename[5],
-        product_baseline=filename[6:8],
-        file_category=filename[9:13],
-        semantic_descriptor=filename[13:17],
-        product_level=filename[17:19],
-        sensing_start_time=safe_parse_timestamp(filename[20:36]),
-        processing_start_time=safe_parse_timestamp(filename[37:53]),
-        orbit_number=orbit_number,
-        frame_id=frame_id,
-        orbit_and_frame=orbit_and_frame,
-        product_name=product_name,
-    )
-
-    return filename_info
-
-
-def get_product_sub_dirname(product_name: str) -> str:
-    """Returns level subfolder name of given product name."""
-    if product_name in ["AUX_JSG_1D", "AUX_MET_1D"]:
-        sub_dirname = SUBDIR_NAME_AUX_FILES
-    elif product_name in ["MPL_ORBSCT", "AUX_ORBPRE", "AUX_ORBRES"]:
-        sub_dirname = SUBDIR_NAME_ORB_FILES
-    elif "0" in product_name.lower():
-        sub_dirname = SUBDIR_NAME_L0__FILES
-    elif "1b" in product_name.lower():
-        sub_dirname = SUBDIR_NAME_L1B_FILES
-    elif "1c" in product_name.lower():
-        sub_dirname = SUBDIR_NAME_L1C_FILES
-    elif "2a" in product_name.lower():
-        sub_dirname = SUBDIR_NAME_L2A_FILES
-    elif "2b" in product_name.lower():
-        sub_dirname = SUBDIR_NAME_L2B_FILES
-    return sub_dirname
-
-
-def ensure_single_zip_extension(filename):
-    """Returns given file name with a single .ZIP extension (e.g. 'file.ZIP.zip' -> 'file.ZIP')."""
-    base_name, ext = os.path.splitext(filename)
-    while ext.lower() == ".zip":
-        base_name, ext = os.path.splitext(base_name)
-    return base_name + ".ZIP"
-
-
-def get_local_product_dirpath(dirpath_local, filename, create_subdirs=True):
-    """Creates local path to file."""
-    if create_subdirs:
-        row = get_product_info_from_path(filename)
-
-        product_name = row["product_name"]
-        year = str(row["sensing_start_time"].year).zfill(4)
-        month = str(row["sensing_start_time"].month).zfill(2)
-        day = str(row["sensing_start_time"].day).zfill(2)
-
-        sub_dirname = get_product_sub_dirname(product_name)
-        product_dirpath_local = os.path.join(
-            dirpath_local, sub_dirname, product_name, year, month, day
-        )
-    else:
-        product_dirpath_local = dirpath_local
-    return product_dirpath_local
-
-
-def download(
-    dataframe: pd.DataFrame,
-    username: str,
-    password: str,
-    download_directory: str,
-    is_overwrite: bool,
-    is_unzip: bool,
-    is_delete: bool,
-    is_create_subdirs: bool,
-    logger: Logger | None = None,
-):
-    """
-    Download files based on the provided dataframe of OpenSearch query results.
-
-    Args:
-        dataframe (pd.DataFrame): DataFrame containing the OpenSearch query results (i.e. file URLs and names).
-        username (str): OADS authentication username.
-        password (str): OADS authentication password.
-        download_directory (str): Target directory for storing downloaded files.
-        is_overwrite (bool): If True, overwrite existing files.
-        is_unzip (bool): If True, extract downloaded archives.
-        is_delete (bool): If True, delete archives after extraction.
-        is_create_subdirs (bool): If True, place files in subfolder structure.
-        logger (Logger | None, optional): Logger instance for logging messages.
-
-    Returns:
-        None
-    """
-    total_count = len(dataframe)
-    counter = 1
-    download_counter = 0
-    unzip_counter = 0
-    download_sizes = []
-    download_speeds = []
-    for server, df_group in dataframe.groupby("server"):
-        proxies: dict = {}
-
-        oads_hostname = server
-        if logger:
-            logger.info(f"Selecting dissemination service: {oads_hostname}")
-        eoiam_idp_hostname = "eoiam-idp.eo.esa.int"
-
-        # Requesting access to the OADS server storing the products
-        access_response = requests.get(
-            f"https://{oads_hostname}/oads/access/login", proxies=proxies
-        )
-        validate_request_response(access_response, logger=logger)
-
-        # Extracting the cookies from the response
-        access_response_cookies = access_response.cookies
-        for r in access_response.history:
-            access_response_cookies = requests.cookies.merge_cookies(
-                access_response_cookies, r.cookies
-            )
-        tree = html.fromstring(access_response.content)
-
-        # Extracting the sessionDataKey from the the response
-        sessionDataKey = tree.findall(".//input[@name = 'sessionDataKey']")[0].attrib[
-            "value"
-        ]
-
-        # Defining login request
-        post_data = {
-            "tocommonauth": "true",
-            "username": username,
-            "password": password,
-            "sessionDataKey": sessionDataKey,
-        }
-
-        # Sending the login request to the authentication platform
-        auth_url = f"https://{eoiam_idp_hostname}/samlsso"
-        auth_response = requests.post(
-            url=auth_url,
-            data=post_data,
-            cookies=access_response_cookies,
-            proxies=proxies,
-        )
-        validate_request_response(auth_response, logger=logger)
-
-        # Parsing the response from authentication platform
-        tree = html.fromstring(auth_response.content)
-        # responseView = BeautifulSoup(auth_response.text, 'html.parser')
-        # if logger: logger.debug(responseView)
-
-        # Extracting the variables needed to redirect from a successful authentication to OADS
-        try:
-            relayState = tree.findall(".//input[@name='RelayState']")[0].attrib["value"]
-            samlResponse = tree.findall(".//input[@name='SAMLResponse']")[0].attrib[
-                "value"
-            ]
-        except IndexError as e:
-            exception_msg = "OADS did not responde as expected. Check your configuration file for valid a username and password."
-            if logger:
-                logger.exception(exception_msg)
-            raise BadResponseError(exception_msg)
-
-        # Defining the SAML redirection request to OADS
-        post_data = {
-            "RelayState": relayState,
-            "SAMLResponse": samlResponse,
-        }
-
-        # Sending the SAML redirection request to OADS
-        saml_redirect_url = tree.findall(".//form[@method='post']")[0].attrib["action"]
-        saml_response = requests.post(
-            url=saml_redirect_url, data=post_data, proxies=proxies
-        )
-        validate_request_response(saml_response, logger=logger)
-
-        saml_response_cookies = saml_response.cookies
-        for r in saml_response.history:
-            saml_response_cookies = requests.cookies.merge_cookies(
-                saml_response_cookies, r.cookies
-            )
-
-        # Downloading Products
-        for index, row in df_group.iterrows():
-            count_msg, _ = get_counter_message(counter=counter, total_count=total_count)
-
-            success = False
-
-            # Extracting the filename from the download link
-            file_name = (row["download_url"]).split("/")[-1]
-            product_dirpath = get_local_product_dirpath(
-                download_directory, file_name, create_subdirs=is_create_subdirs
-            )
-            # Make sure the local download_directory exists (if not create it)
-            if not os.path.exists(product_dirpath):
-                os.makedirs(product_dirpath)
-            # Some files may be missing zip file extension so we need to fix them
-            file_name = ensure_single_zip_extension(file_name)
-            zip_file_path = os.path.join(product_dirpath, file_name)
-            file_path = zip_file_path[0:-4]
-
-            if logger:
-                logger.info(f"*{count_msg} Starting: {file_name[0:-4]}")
-
-            # Defining the download URL
-            file_download_url = row["download_url"]
-
-            for attempt in range(MAX_DOWNLOAD_ATTEMPTS_PER_FILE):
-                if attempt > 0:
-                    if logger:
-                        logger.info(
-                            f" {count_msg} Restarting (starting try {attempt + 1} of max. {MAX_DOWNLOAD_ATTEMPTS_PER_FILE})."
-                        )
-
-                success = True
-
-                # Check existing files
-                zip_file_exists = os.path.exists(zip_file_path)
-                file_exists = os.path.exists(file_path)
-
-                # Decide if file will be downloaded and extracted
-                try_download = is_overwrite or (not zip_file_exists and not file_exists)
-                try_unzip = is_unzip and (is_overwrite or not file_exists)
-
-                if not try_download:
-                    if is_unzip:
-                        if logger:
-                            logger.info(f" {count_msg} Skip file download.")
-                    else:
-                        if logger:
-                            logger.info(
-                                f" {count_msg} Skip file download. (see <{zip_file_path}>)"
-                            )
-                if not try_unzip:
-                    if logger:
-                        logger.info(
-                            f" {count_msg} Skip file unzip. (see <{file_path}>)"
-                        )
-                if not try_download and not try_unzip:
-                    counter += 1
-                    break
-
-                # Delete unnessecary zip files
-                if is_delete and file_exists and zip_file_exists:
-                    os.remove(zip_file_path)
-                    zip_file_exists = False
-
-                # Overwrite files
-                if zip_file_exists and is_overwrite:
-                    os.remove(zip_file_path)
-                    zip_file_exists = False
-                if file_exists and is_overwrite:
-                    os.remove(file_path)
-                    file_exists = False
-
-                # Download zip file
-                if try_download:
-                    try:
-                        # Requesting the product download
-                        if logger:
-                            logger.debug(
-                                f" {count_msg} Requesting: {file_download_url}"
-                            )
-                        file_download_response = requests.get(
-                            file_download_url,
-                            cookies=saml_response_cookies,
-                            proxies=proxies,
-                            stream=True,
-                        )
-                        validate_request_response(file_download_response, logger=logger)
-
-                        with open(zip_file_path, "wb") as f:
-                            total_length_str = file_download_response.headers.get(
-                                "content-length"
-                            )
-                            if not isinstance(total_length_str, str):
-                                f.write(file_download_response.content)
-                            else:
-                                current_length = 0
-                                total_length = int(total_length_str)
-                                start_time = time.time()
-                                progress_bar_length = 30
-                                for data in file_download_response.iter_content(
-                                    chunk_size=CHUNK_SIZE_BYTES
-                                ):
-                                    current_length += len(data)
-                                    f.write(data)
-                                    done = int(
-                                        progress_bar_length
-                                        * current_length
-                                        / total_length
-                                    )
-                                    time_elapsed = time.time() - start_time
-                                    time_estimated = (
-                                        time_elapsed / current_length
-                                    ) * total_length
-                                    time_left = time.strftime(
-                                        "%H:%M:%S",
-                                        time.gmtime(int(time_estimated - time_elapsed)),
-                                    )
-                                    progress_bar = f"[{'#' * done}{'-' * (progress_bar_length - done)}]"
-                                    progress_percentage = f"{str(int((current_length / total_length) * 100)).rjust(3)}%"
-                                    elapsed_time = time.time() - start_time
-                                    size_done = current_length / 1024 / 1024
-                                    size_total = total_length / 1024 / 1024
-                                    speed = (
-                                        size_done / elapsed_time
-                                        if elapsed_time > 0
-                                        else 0
-                                    )  # MB/s
-                                    if logger:
-                                        console_exclusive_info(
-                                            f"\r {count_msg} {progress_percentage} {progress_bar} {time_left} - {speed:.2f} MB/s - {size_done:.2f}/{size_total:.2f} MB",
-                                            end="\r",
-                                        )
-                                time_taken = time.strftime(
-                                    "%H:%M:%S",
-                                    time.gmtime(int(time.time() - start_time)),
-                                )
-                                if logger:
-                                    logger.info(
-                                        f" {count_msg} Download completed ({time_taken} - {speed:.2f} MB/s - {size_done:.2f}/{size_total:.2f} MB)                   "
-                                    )
-                                download_sizes.append(size_total)
-                                download_speeds.append(speed)
-                                download_counter += 1
-                    except requests.exceptions.RequestException as e:
-                        is_error_403_forbidden = False
-                        if e.response is not None:  # Ensure response exists
-                            is_error_403_forbidden = e.response.status_code == 403
-                        if is_error_403_forbidden:
-                            attempt = MAX_DOWNLOAD_ATTEMPTS_PER_FILE
-                            if logger:
-                                logger.error(f"DOWNLOAD FAILED: {e}")
-                                logger.error(
-                                    f"Make sure that you only use OADS collections that you are allowed to access in your config.toml (see section 'Setup' in README)!"
-                                )
-                        else:
-                            if logger:
-                                logger.info(
-                                    f" {count_msg} DOWNLOAD FAILED for attempt {attempt + 1} of {MAX_DOWNLOAD_ATTEMPTS_PER_FILE}: {e}"
-                                )
-                            time.sleep(2)  # Wait for 2 seconds before retrying
-
-                    download_success = os.path.exists(zip_file_path)
-                    success &= download_success
-
-                # Unzip zip file
-                if try_unzip:
-                    success = unzip_file(
-                        zip_file_path,
-                        delete=is_delete,
-                        delete_on_error=True,
-                        total_count=total_count,
-                        counter=counter,
-                        logger=logger,
-                    )
-                    unzip_success = os.path.exists(file_path)
-                    if unzip_success:
-                        unzip_counter += 1
-                    success &= unzip_success
-
-                if success:
-                    counter += 1
-                    break
-
-        # Logout of authentication platform and OADS
-        with requests.get(
-            f"https://{oads_hostname}/oads/Shibboleth.sso/Logout",
-            proxies=proxies,
-            stream=True,
-        ) as _:
-            pass
-        with requests.get(
-            f"https://{eoiam_idp_hostname}/Shibboleth.sso/Logout",
-            proxies=proxies,
-            stream=True,
-        ) as _:
-            pass
-
-    total_download_size = 0 if len(download_sizes) == 0 else np.sum(download_sizes)
-    mean_download_speed = 0 if len(download_speeds) == 0 else np.mean(download_speeds)
-
-    return download_counter, unzip_counter, mean_download_speed, total_download_size
-
-
-def split_list_into_chunks(lst: list, size: int) -> list[list]:
-    """Splits a list into chunks or sublists each containing at most N elements"""
-    iterator = iter(lst)
-    return [list(islice(iterator, size)) for _ in range((len(lst) + size - 1) // size)]
-
-
-def encode_url(url: str) -> str:
-    """Encode the URL, including its query string."""
-    split_parsed_url = urlp.urlsplit(url)
-    encoded_query = urlp.quote(split_parsed_url.query, safe="=&,/:")  # Keep separators
-    return urlp.urlunsplit(
-        (
-            split_parsed_url.scheme,
-            split_parsed_url.netloc,
-            split_parsed_url.path,
-            encoded_query,
-            split_parsed_url.fragment,
-        )
-    )
-
-
-def get_df(
-    url_product_search_query: str,
-    logger: Logger | None = None,
-) -> pd.DataFrame:
-    """Performs given search request and returns results as `pandas.Dataframe`."""
-    # Ensures that URL is properly encoded
-    url_product_search_query = url_product_search_query.replace("[", "{").replace(
-        "]", "}"
-    )
-    url_product_search_query = encode_url(url_product_search_query)
-
-    # Performs the request
-    response = get_request(url_product_search_query, logger=logger)
-    data_product_search_query = json.loads(response.text)
-
-    # Creates dataframe from result
-    data = []
-    for d in data_product_search_query["features"]:
-        id = d["id"]
-        server = urlp.urlparse(d["assets"]["enclosure"]["href"]).netloc
-        download_url = d["assets"]["enclosure"]["href"]
-        data.append((id, server, download_url))
-
-    df = pd.DataFrame(data, columns=["id", "server", "download_url"])
-    return df
-
-
-def get_product_list_json(
-    url_items: str,
-    product_id_text: str | None = None,
-    sort_by_text: str | None = None,
-    num_results_text: str | None = "1000",
-    start_time_text: str | None = None,
-    end_time_text: str | None = None,
-    poi_text: str | None = None,
-    bbox_text: str | None = None,
-    illum_angle_text: str | None = None,
-    frame_text: str | None = None,
-    orbit_number_text: str | None = None,
-    instrument_text: str | None = None,
-    productType_text: str | None = None,
-    productVersion_text: str | None = None,
-    orbitDirection_text: str | None = None,
-    radius_text: str | None = None,
-    lat_text: str | None = None,
-    lon_text: str | None = None,
-    msg_prefix: str | None = "",
-    logger: Logger | None = None,
-) -> pd.DataFrame:
-    """
-    Performs a product search based on given search criteria.
-
-    Args:
-        url_items (str): Base items URL that gets extended by other given search parameters.
-        msg_prefix (str, optional): Prefix for log messages. Defaults to an empty string.
-        logger (Logger | None, optional): Logger instance for logging. Defaults to None.
-
-    Returns:
-        pd.DataFrame: DataFrame containing found products.
-    """
-    # Define the OpenSearch request parameters
-    request_parameters = ""
-    if num_results_text:
-        request_parameters += f"&limit={num_results_text}"
-    if poi_text:
-        request_parameters += f"&geometry={poi_text}"
-    if bbox_text:
-        request_parameters += f"&bbox={bbox_text}"
-    if start_time_text and end_time_text:
-        request_parameters += f"&datetime={start_time_text}/{end_time_text}"
-    elif start_time_text:
-        request_parameters += f"&datetime={start_time_text}/"
-    elif end_time_text:
-        request_parameters += f"&datetime=/{end_time_text}"
-    if product_id_text:
-        request_parameters += f"&uid={product_id_text}"
-    if sort_by_text:
-        request_parameters += f"&sortKeys={sort_by_text}"
-    if illum_angle_text:
-        request_parameters += f"&illuminationElevationAngle={illum_angle_text}"
-    if frame_text:
-        request_parameters += f"&frame={frame_text}"
-    if orbit_number_text:
-        request_parameters += f"&orbitNumber={orbit_number_text}"
-    if instrument_text:
-        request_parameters += f"&instrument={instrument_text}"
-    if productType_text:
-        request_parameters += f"&productType={productType_text}"
-    if productVersion_text:
-        request_parameters += f"&productVersion={productVersion_text}"
-    if orbitDirection_text:
-        request_parameters += f"&orbitDirection={orbitDirection_text}"
-    if radius_text:
-        request_parameters += f"&radius={radius_text}"
-    if lat_text:
-        request_parameters += f"&lat={lat_text}"
-    if lon_text:
-        request_parameters += f"&lon={lon_text}"
-
-    request_url = f"{url_items}?{request_parameters}"
-    if logger:
-        logger.debug(f"Constructed search request URL: {request_url}")
-
-    # Extract the results into a dataframe
-    dataframe = get_df(request_url, logger=logger)
-
-    return dataframe
-
-
-def drop_duplicate_files(df, filename_column):
-    """Drops duplicate files in given dataframe."""
-    if len(df) == 0:
-        return df
-
-    # Keep only the latest file (i.e. with latest processing_start_time)
-    def extract_info(filename):
-        info = get_product_info_from_path(filename)
-        return (
-            info["product_name"],
-            info["sensing_start_time"],
-            info["processing_start_time"],
-        )
-
-    df[["product_name", "sensing_start_time", "processing_start_time"]] = (
-        df[filename_column].apply(extract_info).apply(pd.Series)
-    )
-    df = df.sort_values(
-        by=["product_name", "sensing_start_time", "processing_start_time"],
-        ascending=[True, True, False],
-    )
-    df = df.drop_duplicates(subset=["product_name", "sensing_start_time"], keep="first")
-    df = df.drop(
-        columns=["product_name", "sensing_start_time", "processing_start_time"]
-    )
-
-    return df.reset_index(drop=True)
-
-
-def get_frame_range(start_frame_id: str, end_frame_id: str) -> list[str]:
-    """Returns list of frames in order of selected range (e.g. A-D -> ABCD and D-A -> DEFGHA)."""
-    start_idx = FRAMES.index(start_frame_id)
-    end_idx = FRAMES.index(end_frame_id)
-    if end_idx < start_idx:
-        end_idx = end_idx + NUM_FRAMES
-    frame_id_range = [
-        FRAMES[idx % NUM_FRAMES] for idx in np.arange(start_idx, end_idx + 1)
-    ]
-    return frame_id_range
-
-
-def get_parsed_arguments() -> dict:
-    """Defines the CLI and parses all arguments given by the user."""
-    parser = argparse.ArgumentParser(
-        prog=PROGRAM_NAME,
-        description=f"{__description__}\n\n{SETUP_INSTRUCTIONS}",
-        formatter_class=RawTextHelpFormatter,
-    )
-    parser.add_argument(
-        "product_type",
-        type=str,
-        nargs="*",
-        help="A list of EarthCARE product names (e.g. ANOM or ATL-NOM-1B, etc.).\nYou can also specify the product version by adding a colon and the two-letter\nprocessor baseline after the name (e.g. ANOM:AD).",
-    )
-    parser.add_argument(
-        "-d",
-        "--data_directory",
-        type=str,
-        default=None,
-        help="The local root directory where products will be downloaded to",
-    )
-    parser.add_argument(
-        "-o",
-        "--orbit_number",
-        type=int,
-        nargs="*",
-        default=None,
-        help="A list of EarthCARE orbit numbers (e.g. 981)",
-    )
-    parser.add_argument(
-        "-so",
-        "--start_orbit_number",
-        type=int,
-        default=None,
-        help="Start of orbit number range (e.g. 981). Can only be used in combination with option -eo.",
-    )
-    parser.add_argument(
-        "-eo",
-        "--end_orbit_number",
-        type=int,
-        default=None,
-        help="End of orbit number range (e.g. 986). Can only be used in combination with option -so.",
-    )
-    parser.add_argument(
-        "-f",
-        "--frame_id",
-        type=str,
-        nargs="*",
-        default=None,
-        help="A EarthCARE frame ID (i.e. single letters from A to H)",
-    )
-    parser.add_argument(
-        "-oaf",
-        "--orbit_and_frame",
-        type=str,
-        nargs="*",
-        default=None,
-        help="A string describing the EarthCARE orbit number and frame (e.g. 00981E)",
-    )
-    parser.add_argument(
-        "-soaf",
-        "--start_orbit_and_frame",
-        type=str,
-        default=None,
-        help="Start orbit number and frame range (e.g. 00981E). Can only be used in combination with option -eoaf. Can not be used with separate orbit and frame options -o, -so, eo and -f.",
-    )
-    parser.add_argument(
-        "-eoaf",
-        "--end_orbit_and_frame",
-        type=str,
-        default=None,
-        help="End orbit number and frame range (e.g. 00982B). Can only be used in combination with option -soaf. Can not be used with separate orbit and frame options -o, -so, eo and -f.",
-    )
-    parser.add_argument(
-        "-t",
-        "--time",
-        type=str,
-        nargs="*",
-        default=None,
-        help='Search for data containing a specific timestamp (e.g. "2024-07-31 13:45" or 20240731T134500Z)',
-    )
-    parser.add_argument(
-        "-st",
-        "--start_time",
-        type=str,
-        default=None,
-        help='Start of sensing time (e.g. "2024-07-31 13:45" or 20240731T134500Z)',
-    )
-    parser.add_argument(
-        "-et",
-        "--end_time",
-        type=str,
-        default=None,
-        help='End of sensing time (e.g. "2024-07-31 13:45" or 20240731T134500Z)',
-    )
-    parser.add_argument(
-        "-r",
-        "--radius_search",
-        type=str,
-        nargs=3,
-        default=None,
-        help="Perform search around a radius around a point (e.g. 25000 51.35 12.43, i.e. <radius[m]> <latitude> <longitude>)",
-    )
-    parser.add_argument(
-        "-pv",
-        "--product_version",
-        type=str,
-        default=None,
-        help="Product version, i.e. the two-letter identifier of the processor baseline (e.g. AC)",
-    )
-    parser.add_argument(
-        "-bbox",
-        "--bounding_box",
-        type=str,
-        nargs=4,
-        default=None,
-        help="Perform search inside a bounding box (e.g. 14.9 37.7 14.99 37.78, i.e. <latS> <lonW> <latN> <lonE>)",
-    )
-    parser.add_argument(
-        "--overwrite",
-        action="store_true",
-        help="Overwrite local data (otherwise existing local data will not be downloaded again)",
-    )
-    parser.add_argument(
-        "--no_download", action="store_false", help="Do not download any data"
-    )
-    parser.add_argument(
-        "--no_unzip", action="store_false", help="Do not unzip any data"
-    )
-    parser.add_argument(
-        "--no_delete",
-        action="store_false",
-        help="Do not delete zip files after unzipping them",
-    )
-    parser.add_argument(
-        "--no_subdirs",
-        action="store_false",
-        help="Do not create subdirs like: data_directory/data_level/product_type/year/month/day",
-    )
-    parser.add_argument(
-        "-c",
-        "--path_to_config",
-        type=str,
-        default=None,
-        help="The path to an OADS credential TOML file (note: if not provided, a file named 'config.toml' is required in the script's folder)",
-    )
-    parser.add_argument(
-        "--debug", action="store_true", help="Shows debug messages in console."
-    )
-    parser.add_argument(
-        "--no_log", action="store_false", help="Prevents generation of log files."
-    )
-    parser.add_argument(
-        "-i",
-        "--select_file_at_index",
-        type=int,
-        default=None,
-        help="Select only one product from the found products list by index for download. You may provide a negative index to start from the last entry (e.g. -1 downloads the last file listed).",
-    )
-    parser.add_argument(
-        "-V",
-        "--version",
-        action="store_true",
-        help="Shows the script's version and exit",
-    )
-    parser.add_argument(
-        "--export_results",
-        action="store_true",
-        help="Writes names of found files to a txt file called 'results.txt'",
-    )
-    args = parser.parse_args()
-
-    if args.version:
-        console_exclusive_info(f"{PROGRAM_NAME} {__version__} (released on {__date__})")
-        sys.exit(0)
-
-    return dict(
-        product_types=args.product_type,
-        path_to_data=args.data_directory,
-        timestamps=args.time,
-        frame_ids=args.frame_id,
-        orbit_numbers=args.orbit_number,
-        orbit_and_frames=args.orbit_and_frame,
-        start_time=args.start_time,
-        end_time=args.end_time,
-        radius_search=args.radius_search,
-        bounding_box=args.bounding_box,
-        is_download=args.no_download,
-        is_unzip=args.no_unzip,
-        is_delete=args.no_delete,
-        is_overwrite=args.overwrite,
-        is_create_subdirs=args.no_subdirs,
-        product_version=args.product_version,
-        path_to_config=args.path_to_config,
-        download_idx=args.select_file_at_index,
-        start_orbit_number=args.start_orbit_number,
-        end_orbit_number=args.end_orbit_number,
-        start_orbit_and_frame=args.start_orbit_and_frame,
-        end_orbit_and_frame=args.end_orbit_and_frame,
-        is_log=args.no_log,
-        is_debug=args.debug,
-        is_found_files_list_to_txt=args.export_results,
-    )
-
-
-def get_time_queryparams(
-    start_time: str | None,
-    end_time: str | None,
-    timestamps: list[str] | None,
-    logger: Logger | None = None,
-) -> tuple[str | None, str | None, list[str] | None]:
-    """Converts user's time inputs to query parameter strings, that can be used in search requests."""
-    start_time_queryparam = None
-    if start_time is not None:
-        start_time_queryparam = format_datetime_string(start_time, logger=logger)
-
-    end_time_queryparam = None
-    if end_time is not None:
-        end_time_queryparam = format_datetime_string(end_time, logger=logger)
-
-    timestamp_queryparams = None
-    if timestamps is not None:
-        timestamp_queryparams = [
-            format_datetime_string(t, logger=logger) for t in timestamps
-        ]
-        for ts_queryparam in timestamp_queryparams:
-            try:
-                if start_time_queryparam is not None:
-                    if ts_queryparam < start_time_queryparam:
-                        raise InvalidInputError(
-                            f"Timestamp ({ts_queryparam}) must be greater or equal the start time ({start_time})."
-                        )
-                if end_time_queryparam is not None:
-                    if ts_queryparam > end_time_queryparam:
-                        raise InvalidInputError(
-                            f"Timestamp ({ts_queryparam}) must be smaller or equal the end time ({end_time})."
-                        )
-            except InvalidInputError as e:
-                if logger:
-                    logger.exception(e)
-                raise
-    return start_time_queryparam, end_time_queryparam, timestamp_queryparams
-
-
-def get_frame_queryparams(
-    frame_ids: list[Frame] | None, logger: Logger | None = None
-) -> list[Frame] | None:
-    """Convert user's frame ID input to query parameters, that can be used in search requests."""
-    frame_id_queryparams = None
-    if frame_ids is not None:
-        frame_id_queryparams = [
-            get_validated_frame_id(f, logger=logger) for f in frame_ids
-        ]
-        is_all_frames = len([f for f in FRAMES if f not in frame_id_queryparams]) == 0
-        if is_all_frames:
-            if logger:
-                logger.warning(
-                    "You used the --frame_id/-f option with all frames (A to H). If you want to download all frame IDs you don't need to use this option."
-                )
-    return frame_id_queryparams
-
-
-def get_orbit_queryparams(
-    start_orbit_number: Orbit | None,
-    end_orbit_number: Orbit | None,
-    orbit_numbers: list[Orbit] | None,
-    logger: Logger | None = None,
-) -> list[Orbit] | None:
-    """Convert user's orbit number inputs to query parameters, that can be used in search requests."""
-    orbit_number_queryparams: list[Orbit] = []
-
-    if isinstance(orbit_numbers, list):
-        orbit_number_queryparams = [
-            int(x) for x in np.append(orbit_number_queryparams, orbit_numbers)
-        ]
-
-    orbit_number_range = get_validated_orbit_number_range(
-        start_orbit_number, end_orbit_number, logger=logger
-    )
-    if isinstance(orbit_number_range, list):
-        orbit_number_queryparams = [
-            int(x) for x in np.append(orbit_number_queryparams, orbit_number_range)
-        ]
-
-    if isinstance(orbit_number_queryparams, list):
-        orbit_number_queryparams = [
-            int(x) for x in np.sort(np.unique(orbit_number_queryparams))
-        ]
-
-    return orbit_number_queryparams
-
-
-def get_radius_queryparams(
-    radius_search: list[str] | None,
-) -> tuple[str, str, str] | tuple[None, None, None]:
-    """Convert user's radius inputs to query parameters, that can be used in search requests."""
-    if radius_search is not None:
-        radius_queryparam = str(int(radius_search[0]))
-        lat_queryparam = str(float(radius_search[1]))
-        lon_queryparam = str(float(radius_search[2]))
-        return radius_queryparam, lat_queryparam, lon_queryparam
-    return None, None, None
-
-
-def get_bbox_queryparam(bounding_box: list[str] | None) -> str | None:
-    """Convert user's bounding box inputs to a query parameter, that can be used in search requests."""
-    if bounding_box is not None:
-        return ",".join([str(float(x)) for x in bounding_box])
-    return None
-
-
-def get_orbit_frame_tuple_list_from_separate_orbit_and_frame_lists(
-    orbits: list[Orbit] | None, frames: list[Frame] | None
-) -> list[tuple[Orbit, Frame]] | None:
-    """Takes 2 lists of selected orbits and frames, then returns list of tuples where each tuple contains an orbit number (int) and a frame ID (str)."""
-    if orbits is None or len(orbits) == 0:
-        return None
-    if frames is None or len(frames) == 0:
-        frames = [f for f in FRAMES]
-    new_orbits = [int(x) for x in np.tile(orbits, len(frames))]
-    new_frames = [str(x) for x in np.repeat(frames, len(orbits))]
-    return list(zip(new_orbits, new_frames))
-
-
-def get_orbit_frame_tuple_list_from_strings(
-    start_orbit_and_frame: OrbitAndFrame | None,
-    end_orbit_and_frame: OrbitAndFrame | None,
-    orbit_and_frames: list[OrbitAndFrame] | None,
-    orbit_frame_tuple_list: list[tuple[Orbit, Frame]] | None = None,
-    logger: Logger | None = None,
-) -> list[tuple[Orbit, Frame]] | None:
-    """Takes user's orbit_and_frame string inputs, then returns list of tuples where each tuple contains an orbit number (int) and a frame ID (str)."""
-    try:
-        if start_orbit_and_frame is None and end_orbit_and_frame is not None:
-            raise InvalidInputError(
-                f"End orbit and frame was given ({end_orbit_and_frame}) but start is missing."
-            )
-        if start_orbit_and_frame is not None and end_orbit_and_frame is None:
-            raise InvalidInputError(
-                f"Start orbit and frame was given ({start_orbit_and_frame}) but end is missing."
-            )
-    except InvalidInputError as e:
-        if logger:
-            logger.exception(e)
-        raise
-
-    orbit_numbers = []
-    frame_ids: list[Frame] = []
-    if start_orbit_and_frame is not None and end_orbit_and_frame is not None:
-        start_orbit_number, start_frame_id = get_validated_orbit_and_frame(
-            start_orbit_and_frame, logger=logger
-        )
-        end_orbit_number, end_frame_id = get_validated_orbit_and_frame(
-            end_orbit_and_frame, logger=logger
-        )
-        orbit_number_range = np.arange(start_orbit_number, end_orbit_number + 1)
-        if len(orbit_number_range) == 1:
-            orbit_numbers = [start_orbit_number] * len(frame_ids)
-            frame_ids = get_frame_range(start_frame_id, end_frame_id)
-        else:
-            frame_ids_start = get_frame_range(start_frame_id, "H")
-            orbit_numbers_start = [start_orbit_number] * len(frame_ids_start)
-
-            frame_ids_end = get_frame_range("A", end_frame_id)
-            orbit_numbers_end = [end_orbit_number] * len(frame_ids_end)
-
-            orbit_numbers = orbit_numbers_start + orbit_numbers_end
-            frame_ids = frame_ids_start + frame_ids_end
-            if len(orbit_number_range) >= 3:
-                orbit_numbers_middle = orbit_number_range[1:-1]
-                for o in orbit_numbers_middle:
-                    for f in FRAMES:
-                        orbit_numbers.append(o)
-                        frame_ids.append(f)
-
-    if orbit_and_frames is not None:
-        oaf_tuple_list = [
-            get_validated_orbit_and_frame(oaf) for oaf in orbit_and_frames
-        ]
-        orbit_numbers_given: list[Orbit] = [oaf[0] for oaf in oaf_tuple_list]
-        frame_ids_given: list[Frame] = [oaf[1] for oaf in oaf_tuple_list]
-        orbit_numbers = orbit_numbers + orbit_numbers_given
-        frame_ids = frame_ids + frame_ids_given
-
-    new_orbit_frame_tuple_list = None
-    if len(orbit_numbers) > 0:
-        new_orbit_frame_tuple_list = list(zip(orbit_numbers, frame_ids))
-
-    if orbit_frame_tuple_list is not None and new_orbit_frame_tuple_list is not None:
-        return orbit_frame_tuple_list + new_orbit_frame_tuple_list
-
-    if orbit_frame_tuple_list is not None:
-        return orbit_frame_tuple_list
-
-    return new_orbit_frame_tuple_list
-
-
-def create_list_of_search_requests(
-    product_types: list[str],
-    product_versions: list[str],
-    radius_queryparam: str | None,
-    lat_queryparam: str | None,
-    lon_queryparam: str | None,
-    bbox_queryparam: str | None,
-    start_time_queryparam: str | None,
-    end_time_queryparam: str | None,
-    timestamp_queryparams: list[str] | None,
-    complete_orbits: list[Orbit] | None,
-    incomplete_orbits_frame_map: dict[Frame, list[Orbit]] | None,
-    frame_ids: list[Frame] | None,
-) -> list[SearchRequest]:
-    """
-    Creates a list of search requests based on product types, spatial and temporal
-    query parameters, and orbit/frame information.
-
-    Returns:
-        list (list[SearchRequest]): A list of search request objects.
-    """
-    planned_requests = []
-    for product_type, product_version in zip(product_types, product_versions):
-        basic_product_queryparams = dict(
-            collection_identifier_list=get_applicable_collection_list(product_type),
-            product_type=product_type,
-            product_version=None if product_version == "latest" else product_version,
-        )
-        geo_location_queryparams = dict(
-            radius=radius_queryparam,
-            lat=lat_queryparam,
-            lon=lon_queryparam,
-            bbox=bbox_queryparam,
-        )
-        if start_time_queryparam is None and end_time_queryparam is not None:
-            start_time_queryparam = format_datetime_string("2024-05-28T22:20:00Z")
-        if start_time_queryparam is not None and end_time_queryparam is None:
-            end_time_queryparam = format_datetime_string(str(pd.Timestamp.now()))
-        time_queryparams = dict(
-            start_time=start_time_queryparam, end_time=end_time_queryparam
-        )
-
-        if timestamp_queryparams is not None:
-            for ts_queryparam in timestamp_queryparams:
-                new_request = SearchRequest(
-                    **basic_product_queryparams,
-                    start_time=ts_queryparam,
-                    end_time=ts_queryparam,
-                )
-                planned_requests.append(new_request)
-
-        if complete_orbits is not None:
-            complete_orbits_chunks = split_list_into_chunks(
-                complete_orbits, MAX_NUM_ORBITS_PER_REQUEST
-            )
-            for complete_orbits_chunk in complete_orbits_chunks:
-                complete_orbits_chunk_queryparam = (
-                    "["
-                    + ",".join(
-                        [
-                            str(get_validated_orbit_number(o))
-                            for o in complete_orbits_chunk
-                        ]
-                    )
-                    + "]"
-                )
-                new_request = SearchRequest(
-                    **basic_product_queryparams,
-                    **geo_location_queryparams,
-                    **time_queryparams,
-                    orbit_number=complete_orbits_chunk_queryparam,
-                )
-                planned_requests.append(new_request)
-
-        if incomplete_orbits_frame_map is not None:
-            for (
-                frame_id_queryparam,
-                incomplete_orbits,
-            ) in incomplete_orbits_frame_map.items():
-                incomplete_orbits_chunks = split_list_into_chunks(
-                    incomplete_orbits, MAX_NUM_ORBITS_PER_REQUEST
-                )
-                for incomplete_orbits_chunk in incomplete_orbits_chunks:
-                    incomplete_orbits_chunk_queryparam = (
-                        "["
-                        + ",".join(
-                            [
-                                str(get_validated_orbit_number(o))
-                                for o in incomplete_orbits_chunk
-                            ]
-                        )
-                        + "]"
-                    )
-                    new_request = SearchRequest(
-                        **basic_product_queryparams,
-                        **geo_location_queryparams,
-                        **time_queryparams,
-                        frame_id=frame_id_queryparam,
-                        orbit_number=incomplete_orbits_chunk_queryparam,
-                    )
-                    planned_requests.append(new_request)
-
-        if (
-            complete_orbits is None
-            and incomplete_orbits_frame_map is None
-            and (start_time_queryparam is not None and end_time_queryparam is not None)
-        ):
-            if frame_ids is not None:
-                for frame_id in frame_ids:
-                    new_request = SearchRequest(
-                        **basic_product_queryparams,
-                        **geo_location_queryparams,
-                        **time_queryparams,
-                        frame_id=str(frame_id),
-                    )
-                planned_requests.append(new_request)
-            else:
-                new_request = SearchRequest(
-                    **basic_product_queryparams,
-                    **geo_location_queryparams,
-                    **time_queryparams,
-                )
-                planned_requests.append(new_request)
-    return planned_requests
-
-
-def main(
-    product_types: list[str],
-    path_to_data: str | None,
-    timestamps: list[str] | None,
-    frame_ids: list[Frame] | None,
-    orbit_numbers: list[Orbit] | None,
-    orbit_and_frames: list[OrbitAndFrame] | None,
-    start_time: str | None,
-    end_time: str | None,
-    radius_search: list[str] | None,
-    bounding_box: list[str] | None,
-    is_download: bool,
-    is_unzip: bool,
-    is_delete: bool,
-    is_overwrite: bool,
-    is_create_subdirs: bool,
-    product_version: str | None,
-    path_to_config: str | None,
-    download_idx: int | None,
-    start_orbit_number: Orbit | None,
-    end_orbit_number: Orbit | None,
-    start_orbit_and_frame: Frame | None,
-    end_orbit_and_frame: Frame | None,
-    is_log: bool,
-    is_debug: bool,
-    is_found_files_list_to_txt: bool,
-    logger: Logger,
-):
-    raw_user_inputs = locals()
-
-    time_start_script = datetime.datetime.now().strftime("%Y-%m-%d %H:%M:%S")
-
-    # Welcome message
-    if logger:
-        log_heading(
-            f"EARTHCARE OADS DOWNLOAD SCRIPT (v{__version__})", logger, is_mayor=True
-        )
-        logger.debug("User inputs:")
-        for k, v in raw_user_inputs.items():
-            logger.debug(f" - {k}: {v}")
-
-    # Validate and format user inputs
-    selected_index = get_validated_selected_index(download_idx, logger=logger)
-    validate_combination_of_given_orbit_and_frame_range_inputs(
-        start_orbit_and_frame,
-        end_orbit_and_frame,
-        start_orbit_number,
-        end_orbit_number,
-        orbit_numbers,
-        frame_ids,
-        logger=logger,
-    )
-
-    type_version_tuples = [
-        get_product_type_and_version_from_string(pn, logger=logger)
-        for pn in product_types
-    ]
-    product_types = [x[0] for x in type_version_tuples]
-    product_versions = [x[1] for x in type_version_tuples]
-    # If option '--product_version' is used, all products without explicitly specified baseline in its name (eg. ANOM:AC) will be set to this
-    if product_version is not None:
-        product_versions = [
-            product_version if pv == "latest" else pv for pv in product_versions
-        ]
-
-    # Convert user's inputs to query parameters, that can be used in search requests
-    # Temporal inputs
-    start_time_queryparam, end_time_queryparam, timestamp_queryparams = (
-        get_time_queryparams(start_time, end_time, timestamps)
-    )
-    # Spatial inputs
-    radius_queryparam, lat_queryparam, lon_queryparam = get_radius_queryparams(
-        radius_search
-    )
-    bbox_queryparam = get_bbox_queryparam(bounding_box)
-    # Orbit and frame inputs
-    frame_id_queryparams = get_frame_queryparams(frame_ids)
-    orbit_number_queryparams = get_orbit_queryparams(
-        start_orbit_number, end_orbit_number, orbit_numbers, logger=logger
-    )
-    orbit_frame_tuple_list = (
-        get_orbit_frame_tuple_list_from_separate_orbit_and_frame_lists(
-            orbit_number_queryparams, frame_id_queryparams
-        )
-    )
-    orbit_frame_tuple_list = get_orbit_frame_tuple_list_from_strings(
-        start_orbit_and_frame,
-        end_orbit_and_frame,
-        orbit_and_frames,
-        orbit_frame_tuple_list,
-        logger=logger,
-    )
-    complete_orbits, incomplete_orbits_frame_map = get_complete_and_incomplete_orbits(
-        orbit_frame_tuple_list
-    )
-
-    # Construct series of search requests
-    planned_requests = create_list_of_search_requests(
-        product_types,
-        product_versions,
-        radius_queryparam,
-        lat_queryparam,
-        lon_queryparam,
-        bbox_queryparam,
-        start_time_queryparam,
-        end_time_queryparam,
-        timestamp_queryparams,
-        complete_orbits,
-        incomplete_orbits_frame_map,
-        frame_ids,
-    )
-
-    if logger:
-        console_exclusive_info()
-        log_heading(f"PART 1 - Search products", logger)
-        console_exclusive_info()
-
-    # Read credentials
-    if path_to_config is None:
-        path_to_script = os.path.abspath(__file__)
-        path_to_script_dir = os.path.dirname(path_to_script)
-        path_to_config = os.path.join(path_to_script_dir, "config.toml")
-        if logger:
-            logger.info(f"Setting path_to_config to <{path_to_config}>")
-    username = ""
-    password = ""
-    try:
-        if os.path.exists(path_to_config):
-            with open(path_to_config, "rb") as f:
-                file = tomllib.load(f)
-                username = file["OADS_credentials"]["username"]
-                password = file["OADS_credentials"]["password"]
-                selected_collections = file["OADS_credentials"]["collections"]
-
-                if (
-                    path_to_data is None
-                    and file["Local_file_system"]["data_directory"] != ""
-                ):
-                    path_to_data = file["Local_file_system"]["data_directory"]
-            if logger:
-                logger.info(f"Found config file at <{path_to_config}>")
-        else:
-            raise FileNotFoundError(
-                f"No config file found at <{path_to_config}>. Please make sure you've created one. Run 'python {os.path.basename(__file__)} -h' for help."
-            )
-    except FileNotFoundError as e:
-        if logger:
-            logger.exception(e)
-        raise
-
-    if path_to_data is None:
-        path_to_data = os.path.dirname(os.path.abspath(__file__))
-
-    try:
-        if not os.path.exists(path_to_data):
-            raise FileNotFoundError(
-                f"Given data folder does not exist: <{path_to_data}>"
-            )
-    except FileNotFoundError as e:
-        if logger:
-            logger.exception(e)
-        raise
-
-    if logger:
-        console_exclusive_info()
-        logger.info(f"Number of pending search requests: {len(planned_requests)}")
-    dfs = []
-    counter_request = 0
-    num_planned_requests = len(planned_requests)
-    for request_ixd, search_request in enumerate(planned_requests):
-        counter_request = counter_request + 1
-        counter_msg, _ = get_counter_message(counter_request, num_planned_requests)
-
-        search_request.collection_identifier_list = [
-            c
-            for c in search_request.collection_identifier_list
-            if c in set(selected_collections)
-        ]
-        if logger:
-            logger.info(
-                f"*{counter_msg} Search request: {search_request.low_detail_summary()}"
-            )
-            logger.debug(f" {counter_msg} {search_request}")
-        collection_identifier_list = search_request.collection_identifier_list
-        if len(collection_identifier_list) == 0:
-            if logger:
-                logger.warning(
-                    f" {counter_msg} No collection was selected. Please make sure that you have added the appropriate collections for this product in the configuration file and that you are allowed to access to them."
-                )
-
-        for collection_identifier in collection_identifier_list:
-            try:
-                url_items = get_url_of_collection_items(
-                    collection_identifier, logger=logger
-                )
-            except Exception as e:
-                if logger:
-                    logger.exception(e)
-                continue
-            dataframe = get_product_list_json(
-                url_items,
-                product_id_text=None,
-                sort_by_text=None,
-                num_results_text=str(int(MAX_NUM_RESULTS_PER_REQUEST)),
-                start_time_text=search_request.start_time,
-                end_time_text=search_request.end_time,
-                poi_text=None,
-                bbox_text=search_request.bbox,
-                illum_angle_text=None,
-                frame_text=search_request.frame_id,
-                orbit_number_text=search_request.orbit_number,
-                instrument_text=None,
-                productType_text=search_request.product_type,
-                productVersion_text=search_request.product_version,
-                orbitDirection_text=None,
-                radius_text=search_request.radius,
-                lat_text=search_request.lat,
-                lon_text=search_request.lon,
-                msg_prefix=f" {counter_msg} ",
-                logger=logger,
-            )
-            dataframe = drop_duplicate_files(dataframe, "id")
-            if logger:
-                logger.info(
-                    f" {counter_msg} Files found in collection '{collection_identifier}': {len(dataframe)}"
-                )
-            if len(dataframe) > 0:
-                dfs.append(dataframe)
-                break
-
-    if len(dfs) > 0:
-        dataframe = pd.concat(dfs, ignore_index=True)
-    else:
-        dataframe = pd.DataFrame()
-
-    total_results = len(dataframe)
-    if total_results > 0:
-        dataframe = drop_duplicate_files(dataframe, "id")
-        dataframe = dataframe.sort_values(by="id")
-        if logger:
-            console_exclusive_info()
-            logger.info(f"List of files found (total number {total_results}):")
-        if selected_index is not None:
-            try:
-                selected_index = dataframe.iloc[[selected_index]].index[0]
-            except IndexError:
-                raise InvalidInputError(
-                    f"The index you selected exceeds the bounds of the found files list (1 - {total_results})"
-                )
-        for idx, file in enumerate(dataframe["id"].to_numpy()):
-            if logger:
-                msg = f" [{str(idx+1).rjust(len(str(total_results)))}]  {file}"
-                if selected_index is not None and idx == selected_index:
-                    msg = f"<[{str(idx+1).rjust(len(str(total_results)))}]> {file} <-- Select file (user input: {download_idx})"
-                if total_results > 41:
-                    if idx == 20:
-                        console_exclusive_info(
-                            f" ... {total_results - 40} more files ..."
-                        )
-                    if idx < 20 or total_results - idx <= 20:
-                        if not is_debug:
-                            console_exclusive_info(msg)
-                else:
-                    if not is_debug:
-                        console_exclusive_info(msg)
-                logger.debug(msg)
-        if is_found_files_list_to_txt:
-            dataframe["id"].to_csv("results.txt", index=False, header=False)
-        else:
-            logger.info(f"Note: To export this list use the option --export_results")
-        if selected_index is not None:
-            dataframe = dataframe.iloc[[selected_index]]
-        else:
-            logger.info(
-                f"Note: To select only one specific file use the option -i/--select_file_at_index"
-            )
-    else:
-        if logger:
-            logger.info(f"No files where found for your request")
-
-    if logger:
-        console_exclusive_info()
-        log_heading(f"PART 2 - Download products", logger)
-        console_exclusive_info()
-
-    download_counter = 0
-    unzip_counter = 0
-    mean_download_speed = 0
-    total_download_size = 0
-    if is_download:
-        if len(dataframe) == 0:
-            if logger:
-                logger.info(
-                    f"No products matching the request could be found on the server"
-                )
-        else:
-            (
-                download_counter,
-                unzip_counter,
-                mean_download_speed,
-                total_download_size,
-            ) = download(
-                dataframe,
-                username,
-                password,
-                path_to_data,
-                is_overwrite,
-                is_unzip,
-                is_delete,
-                is_create_subdirs,
-                logger=logger,
-            )
-    else:
-        if logger:
-            logger.info(f"Skipped since option --no_download was used")
-
-    if logger:
-        console_exclusive_info()
-        log_heading(f"END OF SCRIPT", logger)
-        console_exclusive_info()
-
-    time_end_script = datetime.datetime.now().strftime("%Y-%m-%d %H:%M:%S")
-    if logger:
-        logger.info(
-            f"Execution time:   {pd.Timestamp(time_end_script) - pd.Timestamp(time_start_script)}"
-        )
-    size_msg = f"{total_download_size:.2f} MB"
-    if total_download_size >= 1024:
-        size_msg = f"{total_download_size / 1024:.2f} GB"
-    if logger:
-        logger.info(
-            f"Files downloaded: {download_counter} ({size_msg} at ~{mean_download_speed:.2f} MB/s)"
-        )
-        logger.info(f"Files unzipped:   {unzip_counter}")
-
-<<<<<<< HEAD
-def main_cli():
-    """Entry point for the command-line tool."""
-=======
-
-if __name__ == "__main__":
->>>>>>> 492e859d
-    args = get_parsed_arguments()
-
-    remove_old_logs(max_num_logs=MAX_NUM_LOGS, max_age_logs=MAX_AGE_LOGS)
-    logger = create_logger(args["is_log"], debug=args["is_debug"])
-
-    try:
-        main(**args, logger=logger)
-    except Exception as e:
-        logger.exception(e)
-<<<<<<< HEAD
-        raise
-
-if __name__ == "__main__":
-    main_cli()
-
-=======
-        raise
-
->>>>>>> 492e859d
+#!/usr/bin/env python3
+# -*- coding: utf-8 -*-
+#
+# Copyright (C) 2025 TROPOS
+# This file is licensed under the Apache License, Version 2.0.
+# See the LICENSE file in the repository root for details.
+#
+__author__ = "Leonard König"
+__email__ = "koenig@tropos.de"
+__date__ = "2025-06-04"
+__version__ = "3.0.1"
+__description__ = """This is a Python script designed to download EarthCARE satellite
+data from ESA's Online Access and Distribution System (OADS) using
+the OpenSearch API of the Earth Observation Catalogue (EO-CAT).
+Search queries and the general behaviour of the script can be
+customised using command line arguments. To see all available
+options, execute the help command: `-h`. This script is based on a
+Juper notebook provided to the author by ESA."""
+
+import argparse
+import datetime
+import os
+import re
+import sys
+import time
+from argparse import RawTextHelpFormatter
+
+try:
+    import tomllib
+except ModuleNotFoundError:
+    import tomli as tomllib  # type: ignore
+
+import json
+import logging
+import urllib.parse as urlp
+from dataclasses import dataclass
+from itertools import islice
+from logging import Logger
+from typing import Final, TypeAlias
+from zipfile import BadZipFile, ZipFile
+
+import numpy as np
+import pandas as pd
+import requests
+from bs4 import BeautifulSoup
+from lxml import html
+from pandas._libs.tslibs.parsing import DateParseError
+
+# Custom types
+Orbit: TypeAlias = int
+Frame: TypeAlias = str
+OrbitAndFrame: TypeAlias = str
+DictJSON: TypeAlias = dict
+
+# Constants
+# General script behaviour (can be edited here as required):
+CHUNK_SIZE_BYTES: Final[int] = 256 * 1024  # Represents 256 KB
+MAX_NUM_ORBITS_PER_REQUEST: Final[int] = (
+    50  # Large request are split accoring to this chunk size
+)
+MAX_NUM_RESULTS_PER_REQUEST: Final[int] = (
+    2000  # Since large requests are split into chunks, this should be more than enouth
+)
+MAX_NUM_LOGS: Final[int | None] = 10  # Set to None for no limit
+MAX_AGE_LOGS: Final[pd.Timedelta | None] = (
+    None  # Time period, e.g. pd.Timedelta(weeks=4)
+)
+MAX_DOWNLOAD_ATTEMPTS_PER_FILE: Final[int] = (
+    3  # Maximum number of times a download request is repeated on error
+)
+# Level subfolder names (can be edited here as required):
+SUBDIR_NAME_AUX_FILES: Final[str] = "Meteo_Supporting_Files"
+SUBDIR_NAME_ORB_FILES: Final[str] = "Orbit_Data_Files"
+SUBDIR_NAME_L0__FILES: Final[str] = "L0"
+SUBDIR_NAME_L1B_FILES: Final[str] = "L1"
+SUBDIR_NAME_L1C_FILES: Final[str] = "L1"
+SUBDIR_NAME_L2A_FILES: Final[str] = "L2a"
+SUBDIR_NAME_L2B_FILES: Final[str] = "L2b"
+# Don't change these:
+FRAMES: Final[str] = "ABCDEFGH"
+NUM_FRAMES: Final[int] = 8
+PROGRAM_NAME: Final[str] = "oads_download"
+SETUP_INSTRUCTIONS = """!!! Note: A configuration file containing your OADS credentials is required.
+!!! If you don't have one yet, simply create a file called 'config.toml'
+!!! in the script's folder and enter the following content:
+───config.toml───────────────────────────────────────────────────────────────────────────────────
+[Local_file_system]
+data_directory = '' # This is where the data is downloaded to
+
+[OADS_credentials]
+username = 'your_username'
+password = \"\"\"your_password\"\"\" # Use triple quotation marks to allow for special characters
+# You need to comment out or remove all collections to which you do not have access rights to
+collections = [
+    'EarthCAREL0L1Products',      # EarthCARE L0 and L1 Products  ! ONLY FOR COMMISSIONING TEAM USERS !
+    'EarthCAREL1Validated',       # EarthCARE L1 Products
+    'EarthCAREL1InstChecked',     # EarthCARE L1 Products         ! ONLY FOR CAL/VAL USER             !
+    'EarthCAREL2Validated',       # EarthCARE ESA L2 Products
+    'EarthCAREL2InstChecked',     # EarthCARE ESA L2 Products     ! ONLY FOR CAL/VAL USER             !
+    'EarthCAREL2Products',        # EarthCARE ESA L2 Products     ! ONLY FOR COMMISSIONING TEAM USERS !
+    'JAXAL2Validated',            # EarthCARE JAXA L2 Products
+    'JAXAL2InstChecked',          # EarthCARE JAXA L2 Products    ! ONLY FOR CAL/VAL USER             !
+    'JAXAL2Products',             # EarthCARE JAXA L2 Products    ! ONLY FOR COMMISSIONING TEAM USERS !
+    'EarthCAREAuxiliary',         # EarthCARE Auxiliary Data      ! ONLY FOR CAL/VAL USER             !
+    'EarthCAREXMETL1DProducts10', # EarthCARE Meteorological Data
+    'EarthCAREOrbitData',         # EarthCARE Orbit Data
+]
+─────────────────────────────────────────────────────────────────────────────────────────────────
+"""
+
+
+# Custom exceptions
+class InvalidInputError(Exception):
+    pass
+
+
+class BadResponseError(Exception):
+    pass
+
+
+@dataclass
+class SearchRequest:
+    """This class contains all data required as input for the URL template of the OpenSearch API request to EO-CAT."""
+
+    collection_identifier_list: list[str]
+    product_type: str | None = None
+    product_version: str | None = None
+    radius: str | None = None
+    lat: str | None = None
+    lon: str | None = None
+    bbox: str | None = None
+    start_time: str | None = None
+    end_time: str | None = None
+    orbit_number: str | None = None
+    frame_id: str | None = None
+
+    def low_detail_summary(self):
+        msg = f"{self.product_type}"
+        if self.product_version:
+            msg = f"{msg}:{self.product_version}"
+        if self.start_time and self.end_time:
+            if self.start_time == self.end_time:
+                msg = f"{msg}, time={self.start_time}"
+            else:
+                msg = f"{msg}, time={self.start_time}/{self.end_time}"
+        if self.radius and self.lat and self.lon:
+            msg = f"{msg}, radius=({self.radius}m, {self.lat}N, {self.lon}E)"
+        if self.bbox:
+            msg = f"{msg}, bbox={self.bbox}"
+        if self.frame_id:
+            msg = f"{msg}, frame={self.frame_id}"
+        if self.orbit_number:
+            o_msg = f"{self.orbit_number}"
+            if len(o_msg.split(",")) > 6:
+                o_msg = (
+                    ",".join(o_msg.split(",")[0:2])
+                    + f",... {len(o_msg.split(',')) - 4} more orbits ...,"
+                    + ",".join(o_msg.split(",")[-2:])
+                )
+            msg = f"{msg}, orbits={o_msg.replace(',', ', ')}"
+        return msg
+
+
+def log_heading(
+    text: str, logger: Logger, is_mayor: bool = False, line_length: int = 60
+) -> None:
+    top_left = "#" if is_mayor else "+"
+    top_right = "#" if is_mayor else "+"
+    bottom_right = "#" if is_mayor else "+"
+    bottom_left = "#" if is_mayor else "+"
+    vertical = "#" if is_mayor else "|"
+    horizontal = "=" if is_mayor else "-"
+
+    if is_mayor:
+        half_padding = (line_length - len(text)) / 2
+        padding_left = int(np.floor(half_padding))
+        padding_right = int(np.ceil(half_padding))
+    else:
+        padding_left = 1
+        padding_right = line_length - len(text) - 1
+
+    logger.info(top_left + horizontal * line_length + top_right)
+    logger.info(vertical + " " * padding_left + text + " " * padding_right + vertical)
+    logger.info(bottom_left + horizontal * line_length + bottom_right)
+
+
+# --- Set up logging --------------------------------------
+def remove_old_logs(
+    max_num_logs: int | None = None, max_age_logs: pd.Timedelta | None = None
+) -> None:
+    """Deletes old log files depending on given maximum file number and/or age"""
+    logs_dirpath = os.path.abspath("logs")
+
+    if os.path.exists(logs_dirpath):
+        pattern = r".*oads_download_[0-9]{8}T[0-9]{6}(|_[0-9]*).log"
+        if max_num_logs:
+            old_logs = [
+                os.path.abspath(os.path.join(logs_dirpath, fp))
+                for fp in os.listdir(logs_dirpath)
+                if re.search(pattern, fp)
+            ]
+            if len(old_logs) > max_num_logs - 1:
+                old_logs.sort(reverse=True)
+                for log in old_logs[max_num_logs - 1 : :]:
+                    os.remove(log)
+
+        if max_age_logs:
+            current_time = pd.Timestamp(
+                time.strftime("%Y-%m-%dT%H:%M:%S", time.localtime(time.time()))
+            )
+            last_allowed_time = current_time - max_age_logs
+            old_logs = [
+                os.path.abspath(os.path.join(logs_dirpath, fp))
+                for fp in os.listdir(logs_dirpath)
+                if re.search(pattern, fp)
+            ]
+            for log in old_logs:
+                log_time = pd.Timestamp(
+                    os.path.basename(log).split(".")[0].split("_")[-1]
+                )
+                if log_time < last_allowed_time:
+                    os.remove(log)
+
+
+def console_exclusive_info(*values: object, end: str | None = "\n") -> None:
+    """Wrapper for print function (forcibly flush the stream) and without logging"""
+    print(*values, end=end, flush=True)
+
+
+class UnlabledInfoLoggingFormatter(logging.Formatter):
+    """Logging formatter that omits level name for INFO messages."""
+
+    def format(self, record):
+        if record.levelname == "INFO":
+            return record.getMessage()
+        return f"[{record.levelname}] {record.getMessage()}"
+
+
+def create_logger(log_to_file: bool, debug: bool = False) -> Logger:
+    """Creates logger with special handlers for console and optionally log files."""
+    logger = logging.getLogger(PROGRAM_NAME)
+    logger.setLevel(logging.DEBUG)
+
+    # console logs
+    console_handler = logging.StreamHandler()
+    console_handler.setFormatter(UnlabledInfoLoggingFormatter())
+    if debug:
+        console_handler.setLevel(logging.DEBUG)
+    else:
+        console_handler.setLevel(logging.INFO)
+    logger.addHandler(console_handler)
+    # file logs (optional)
+    if log_to_file:
+        ensure_directory("logs")
+
+        log_filename = f"logs/oads_download_{time.strftime('%Y%m%dT%H%M%S', time.localtime(time.time()))}.log"
+        # Ensure that a new log is created instead of appending to an existing log
+        new_log_filename = log_filename
+        i = 2
+        while os.path.exists(new_log_filename):
+            new_log_filename = log_filename.replace(
+                ".log",
+                f"_{i}.log",
+            )
+            i = i + 1
+
+        file_handler = logging.FileHandler(new_log_filename, mode="a")
+        file_formatter = logging.Formatter(
+            "[%(asctime)s] [%(levelname)s] %(message)s", datefmt="%Y-%m-%d %H:%M:%S"
+        )
+        file_handler.setFormatter(file_formatter)
+        file_handler.setLevel(logging.DEBUG)
+        logger.addHandler(file_handler)
+    return logger
+
+
+def ensure_directory(dirpath: str) -> None:
+    """Creates directory if not existing"""
+    if not os.path.exists(dirpath):
+        os.mkdir(dirpath)
+
+
+# ---------------------------------------------------------
+
+
+def get_request(url: str, logger: Logger | None = None, **kwargs) -> requests.Response:
+    """Sends a GET request, validates it's response and returns it."""
+    if logger:
+        logger.debug(f"Send GET request: {url}")
+    response = requests.get(url, **kwargs)
+    validate_request_response(response)
+    return response
+
+
+def get_url_of_queryables(data: DictJSON) -> str:
+    """Finds queryables url in JSON data and raises `ValueError` if not found."""
+    matching_hrefs = []
+    for link in data.get("links", []):
+        if link.get("rel") == "http://www.opengis.net/def/rel/ogc/1.0/queryables":
+            matching_hrefs.append(link.get("href"))
+    if len(matching_hrefs) == 0:
+        raise ValueError(f"Can not find queryables url.")
+    return matching_hrefs[0]
+
+
+def get_url_of_items(data: DictJSON) -> str:
+    """Finds items url in JSON data and raises `ValueError` if not found."""
+    matching_hrefs = []
+    for link in data.get("links", []):
+        if link.get("rel") == "items":
+            matching_hrefs.append(link.get("href"))
+    if len(matching_hrefs) == 0:
+        raise ValueError(f"Can not find items url.")
+    return matching_hrefs[0]
+
+
+def get_url_of_collection_items(
+    collection_identifier: str,
+    logger: Logger | None = None,
+) -> str:
+    """Finds items url of given collection."""
+    url_entrypoint = "https://eocat.esa.int/collections"
+    if logger:
+        logger.debug(f"Entrypoint: {url_entrypoint}")
+
+    response = get_request(url_entrypoint, logger=logger)
+
+    data = json.loads(response.text)
+    url_collections_queryables = get_url_of_queryables(data)
+    if logger:
+        logger.debug(f"Collections queryables: {url_collections_queryables}")
+
+    # response = get_request(url_collections_queryables, logger=logger)
+    # data = json.loads(response.text)
+    # if logger: logger.debug(list(data.keys()))
+    # data['properties']
+
+    url_earthcare_collections = f"{url_entrypoint}?&title=earthcare&limit=100"
+    if logger:
+        logger.debug(f"Search for EarthCARE collections: {url_earthcare_collections}")
+    response = get_request(url_earthcare_collections, logger=logger)
+    # if logger: logger.debug(response)
+
+    data_collections = json.loads(response.text)
+    available_earthcare_collections = [d["id"] for d in data_collections["collections"]]
+    if logger:
+        logger.debug(
+            f"Available EarthCARE collections: {available_earthcare_collections}"
+        )
+
+    data_collection = [
+        d for d in data_collections["collections"] if d["id"] == collection_identifier
+    ][0]
+    # url_collection_queryables = get_url_of_queryables(data_collection)
+    # if logger: logger.debug(url_collection_queryables)
+
+    # response = get_request(url_collection_queryables, logger=logger)
+    # data_collection_queryables = json.loads(response.text)
+    # # if logger: logger.debug(list(data_collection_queryables.keys()))
+    # if logger: logger.debug(list(data_collection_queryables['properties'].keys()))
+
+    url_collection_items = get_url_of_items(data_collection)
+    # if logger: logger.debug(url_collection_items)
+
+    return url_collection_items
+
+
+def validate_request_response(
+    response: requests.models.Response,
+    logger: Logger | None = None,
+) -> None:
+    """Raises HTTPError if one occurred and logs it."""
+    try:
+        response.raise_for_status()
+    except requests.HTTPError as e:
+        if logger:
+            logger.exception(e)
+        raise
+
+
+def validate_combination_of_given_orbit_and_frame_range_inputs(
+    start_orbit_and_frame: Frame | None,
+    end_orbit_and_frame: Frame | None,
+    start_orbit_number: Orbit | None,
+    end_orbit_number: Orbit | None,
+    orbit_numbers: list[Orbit] | None,
+    frame_ids: list[Frame] | None,
+    logger: Logger | None = None,
+) -> None:
+    """Raises an InvalidInputError, if combined orbit and frame options (-soaf, -eoaf) are used in combination with any other orbit (-o, -so, -eo) or frames (-f) option (exception: -oaf)."""
+    try:
+        if (start_orbit_and_frame is not None or end_orbit_and_frame is not None) and (
+            start_orbit_number is not None
+            or end_orbit_number is not None
+            or orbit_numbers is not None
+            or frame_ids is not None
+        ):
+            exception_msg = f"Options to select a range of obit and frame names (-soaf, -eoaf) can not be used in combination with the options to select only a range of orbits (-o, -so, -eo) or single frames (-f)."
+            raise InvalidInputError(exception_msg)
+    except InvalidInputError as e:
+        if logger:
+            logger.exception(e)
+        raise
+
+
+def get_validated_orbit_number(
+    orbit_number: Orbit, logger: Logger | None = None
+) -> int:
+    """Raises InvalidInputError if orbit number is negative or too large"""
+    try:
+        if orbit_number < 0 or orbit_number > 99999:
+            exception_msg = f"{orbit_number} is not a valid orbit number. Valid orbit numbers are positive integers up to 5 digits."
+            raise InvalidInputError(exception_msg)
+    except InvalidInputError as e:
+        if logger:
+            logger.exception(e)
+        raise
+    return orbit_number
+
+
+def get_validated_frame_id(frame_id: str, logger: Logger | None = None) -> str:
+    """Formats frame ID and raises InvalidInputError if it is invalid"""
+    try:
+        frame_id = frame_id.upper()
+        if len(frame_id) != 1:
+            exception_msg = f"Got an empty string as frame ID. Valid frames are single letters from A to H."
+            raise InvalidInputError(exception_msg)
+        if frame_id not in "ABCDEFGH":
+            exception_msg = f"{frame_id} is not a valid frame ID. Valid frames are single letters from A to H."
+            raise InvalidInputError(exception_msg)
+    except InvalidInputError as e:
+        if logger:
+            logger.exception(e)
+        raise
+    return frame_id
+
+
+def get_validated_orbit_and_frame(
+    orbit_and_frame: OrbitAndFrame, logger: Logger | None = None
+) -> tuple[Orbit, Frame]:
+    """Extracts validated orbit number and frame ID from string and raises InvalidInputError if string does not describe a orbit and frame"""
+    try:
+        orbit_number = get_validated_orbit_number(int(orbit_and_frame[0:-1]))
+        frame_id = get_validated_frame_id(orbit_and_frame[-1])
+    except Exception as e:
+        exception_msg = f"{orbit_and_frame} is not a valid orbit and frame name. Valid names contain the orbit number followed by the frame id letter (e.g. 3000B or 03000B)."
+        if logger:
+            logger.exception(exception_msg)
+        raise
+    return orbit_number, frame_id
+
+
+def get_validated_selected_index(
+    selected_index: int | None, logger: Logger | None = None
+) -> int | None:
+    """Converts 1-indexed selected_index to 0-indexed and raises InvalidInputError if it is 0"""
+    try:
+        if selected_index is None:
+            return None
+        else:
+            if selected_index >= 1:
+                selected_index = selected_index - 1
+            elif selected_index == 0:
+                raise InvalidInputError(
+                    "The indices in the found files list start at 1."
+                )
+            return selected_index
+    except InvalidInputError as e:
+        if logger:
+            logger.exception(e)
+        raise
+
+
+def get_validated_orbit_number_range(
+    start_orbit_number: Orbit | None,
+    end_orbit_number: Orbit | None,
+    logger: Logger | None = None,
+) -> list[Orbit] | None:
+    """Returns all orbits within range and raises InvalidInputError if given arguments are invalid"""
+    try:
+        if start_orbit_number is None and end_orbit_number is not None:
+            raise InvalidInputError(
+                f"End orbit was given ({end_orbit_number}) but start is missing."
+            )
+        elif start_orbit_number is not None and end_orbit_number is None:
+            raise InvalidInputError(
+                f"Start orbit was given ({start_orbit_number}) but end is missing."
+            )
+        elif start_orbit_number is not None and end_orbit_number is not None:
+            if start_orbit_number > end_orbit_number:
+                raise InvalidInputError(
+                    f"Start orbit ({start_orbit_number}) must be smaller than end orbit ({end_orbit_number})."
+                )
+            start_orbit_number = get_validated_orbit_number(start_orbit_number)
+            end_orbit_number = get_validated_orbit_number(end_orbit_number)
+            return np.arange(start_orbit_number, end_orbit_number + 1).tolist()
+    except InvalidInputError as e:
+        if logger:
+            logger.exception(e)
+        raise
+    return None
+
+
+def get_complete_and_incomplete_orbits(
+    orbit_and_frames: list[tuple[Orbit, Frame]] | None,
+) -> tuple[list[Orbit], dict[Frame, list[Orbit]]] | tuple[None, None]:
+    """
+    Finds complete orbits (i.e. where all frames are given) and incomplete orbits based on the given list of tuples.
+
+    Args:
+        orbit_and_frames: A list of tuples where each tuple contains
+                          an orbit number (int) and a frame ID (str).
+
+    Returns:
+        tuple:
+        - A list of complete orbits.
+        - A dictionary where each key is a frame ID, and the value is a list of orbits assigned to that frame.
+    """
+    if not isinstance(orbit_and_frames, list):
+        return None, None
+    if len(orbit_and_frames) == 0:
+        return None, None
+
+    orbit_numbers: list[Orbit] = [oaf[0] for oaf in orbit_and_frames]
+    frame_ids: list[Frame] = [oaf[1] for oaf in orbit_and_frames]
+
+    df = pd.DataFrame(dict(orbit_number=orbit_numbers, frame_id=frame_ids))
+
+    df_frames_per_orbit_lookup = df.groupby("orbit_number", as_index=False).agg(
+        {"frame_id": lambda x: "".join(sorted("".join(x)))}
+    )
+    mask_complete_orbits = df_frames_per_orbit_lookup["frame_id"] == "ABCDEFGH"
+    complete_orbits = df_frames_per_orbit_lookup.loc[mask_complete_orbits][
+        "orbit_number"
+    ].tolist()
+    incomplete_orbits = df_frames_per_orbit_lookup.loc[~mask_complete_orbits][
+        "orbit_number"
+    ].tolist()
+    df_incomplete_orbits = df.loc[df["orbit_number"].isin(incomplete_orbits)]
+    df_orbits_per_frame_lookup = df_incomplete_orbits.groupby("frame_id").agg(
+        {"orbit_number": list}
+    )
+    incomplete_orbits_frame_map = df_orbits_per_frame_lookup.to_dict()["orbit_number"]
+
+    return complete_orbits, incomplete_orbits_frame_map
+
+
+def format_orbit_and_frame(orbit_number: Orbit, frame_id: Frame) -> OrbitAndFrame:
+    """Formats orbit number and frame ID  to combined 6 character string (e.g. 01234A)"""
+    return str(orbit_number).zfill(5) + frame_id.upper()
+
+
+def get_counter_message(
+    counter: int | None = None, total_count: int | None = None
+) -> tuple[str, int]:
+    """Creates a formatted counter displaying current and total count (e.g. like this [ 7/10])."""
+    max_count_digits = len(str(total_count))
+    count_msg = ""
+    if counter is not None and total_count is not None:
+        count_msg += (
+            "["
+            + str(counter).rjust(max_count_digits)
+            + "/"
+            + str(total_count).rjust(max_count_digits)
+            + "]"
+        )
+    elif counter is not None:
+        count_msg += "[" + str(counter).rjust(max_count_digits) + "]"
+    return count_msg, max_count_digits
+
+
+def unzip_file(
+    filepath: str,
+    delete: bool = False,
+    delete_on_error: bool = False,
+    counter: int | None = None,
+    total_count: int | None = None,
+    logger: Logger | None = None,
+) -> bool:
+    """
+    Extracts file and optionally deletes the original ZIP file upon success or error.
+
+    Args:
+        filepath (str): The path to the ZIP file to be extracted.
+        delete (bool, optional): If True, the original ZIP file is deleted after extraction. Defaults to False.
+        delete_on_error (bool, optional): If True, the ZIP file is deleted if an error occurs during extraction. Defaults to False.
+        counter (int or None, optional): A counter to track progress during extraction. Defaults to None.
+        total_count (int or None, optional): The total number of files to extract, used for progress tracking. Defaults to None.
+        logger (Logger or None, optional): A logger instance to log progress and errors. Defaults to None.
+
+    Returns:
+        bool: True if the extraction was successful, False otherwise.
+    """
+    count_msg, _ = get_counter_message(counter=counter, total_count=total_count)
+
+    if not os.path.exists(filepath):
+        if logger:
+            logger.info(f" {count_msg} File not found: <{filepath}>")
+        return False
+
+    if logger:
+        console_exclusive_info(f" {count_msg} Extracting...", end="\r")
+    new_filepath = os.path.join(
+        os.path.dirname(filepath), os.path.basename(filepath).split(".")[0]
+    )
+    try:
+        with ZipFile(filepath, "r") as zip_file:
+            zip_file.extractall(path=new_filepath)
+    except BadZipFile as e:
+        if delete_on_error:
+            os.remove(filepath)
+            if logger:
+                logger.info(f" {count_msg} Unzip failed! ZIP-file was deleted.")
+        else:
+            if logger:
+                logger.info(f" {count_msg} Unzip failed! <{filepath}>")
+        return False
+
+    if delete:
+        os.remove(filepath)
+        if logger:
+            logger.info(
+                f" {count_msg} File extracted and ZIP-file deleted. (see <{new_filepath}>)"
+            )
+    else:
+        if logger:
+            logger.info(f" {count_msg} File extracted. (see <{new_filepath}>)")
+
+    return True
+
+
+def format_datetime_string(datetime_string: str, logger: Logger | None = None) -> str:
+    """Formats time string and raises ValueError if unsuccessful."""
+    try:
+        timestamp = pd.Timestamp(datetime_string)
+        if timestamp.tzinfo is None:
+            timestamp = timestamp.tz_localize("UTC")
+        return timestamp.strftime("%Y-%m-%dT%H:%M:%SZ")
+    except ValueError as e:
+        msg = f"Given time string '{datetime_string}' is not valid. Here is the original error:"
+        if logger:
+            logger.exception(f"{msg}\n{e}")
+        raise
+
+
+def get_product_type_and_version_from_string(
+    input_string: str, logger: Logger | None = None
+) -> tuple[str, str]:
+    """Returns a tuple of formatted product name and baseline strings (allows short names as input, e.g. 'ANOM:AA' -> ('ATL_NOM_1B', 'AA'))."""
+    product_name_input = (
+        input_string.replace(" ", "").replace("-", "").replace("_", "").lower()
+    )
+    product_baseline = None
+    tmp = product_name_input.split(":")
+    if len(tmp) == 2:
+        product_baseline = tmp[1].upper()
+        if re.fullmatch("[A-Z]{2}", product_baseline) is None:
+            exception_msg = f"Product version in '{input_string}' is not valid. Please specify the product version by giving the two-letter processor baseline after the colon (e.g. ':AC')."
+            if logger:
+                logger.exception(exception_msg)
+            raise InvalidInputError(exception_msg)
+        product_name_input = tmp[0]
+
+    file_types = [
+        # ATLID level 1b
+        "ATL_NOM_1B",
+        "ATL_DCC_1B",
+        "ATL_CSC_1B",
+        "ATL_FSC_1B",
+        # MSI level 1b
+        "MSI_NOM_1B",
+        "MSI_BBS_1B",
+        "MSI_SD1_1B",
+        "MSI_SD2_1B",
+        # BBR level 1b
+        "BBR_NOM_1B",
+        "BBR_SNG_1B",
+        "BBR_SOL_1B",
+        "BBR_LIN_1B",
+        # CPR level 1b
+        "CPR_NOM_1B",  # JAXA product
+        # MSI level 1c
+        "MSI_RGR_1C",
+        # level 1d
+        "AUX_MET_1D",
+        "AUX_JSG_1D",
+        # ATLID level 2a
+        "ATL_FM__2A",
+        "ATL_AER_2A",
+        "ATL_ICE_2A",
+        "ATL_TC__2A",
+        "ATL_EBD_2A",
+        "ATL_CTH_2A",
+        "ATL_ALD_2A",
+        "ATL_CLA_2A",  # JAXA product
+        # MSI level 2a
+        "MSI_CM__2A",
+        "MSI_COP_2A",
+        "MSI_AOT_2A",
+        "MSI_CLP_2A",  # JAXA product
+        # CPR level 2a
+        "CPR_FMR_2A",
+        "CPR_CD__2A",
+        "CPR_TC__2A",
+        "CPR_CLD_2A",
+        "CPR_APC_2A",
+        "CPR_ECO_2A",  # JAXA product
+        "CPR_CLP_2A",  # JAXA product
+        # ATLID-MSI level 2b
+        "AM__MO__2B",
+        "AM__CTH_2B",
+        "AM__ACD_2B",
+        # ATLID-CPR level 2b
+        "AC__TC__2B",
+        "AC__CLP_2B",  # JAXA product
+        # BBR-MSI-(ATLID) level 2b
+        "BM__RAD_2B",
+        "BMA_FLX_2B",
+        # ATLID-CPR-MSI level 2b
+        "ACM_CAP_2B",
+        "ACM_COM_2B",
+        "ACM_RT__2B",
+        "ACM_CLP_2B",  # JAXA product
+        # ATLID-CPR-MSI-BBR
+        "ALL_DF__2B",
+        "ALL_3D__2B",
+        "ALL_RAD_2B",  # JAXA product
+        # Orbit data
+        "MPL_ORBSCT",  # Orbit scenario file
+        "AUX_ORBPRE",  # Predicted orbit file
+        "AUX_ORBRES",  # Restituted/reconstructed orbit file
+    ]
+
+    short_names = []
+
+    for file_type in file_types:
+        long_name = file_type.replace("_", "").lower()
+        medium_name = long_name[0:-2]
+        short_name = medium_name
+        string_replacements = [
+            ("atl", "a"),
+            ("msi", "m"),
+            ("bbr", "b"),
+            ("cpr", "c"),
+            ("aux", "x"),
+        ]
+        for old_string, new_string in string_replacements:
+            short_name = short_name.replace(old_string, new_string)
+
+        expected_inputs = [long_name, medium_name, short_name]
+
+        if "ALL_" == file_type[0:4]:
+            alternative_long_name = "acmb" + long_name[3:]
+            alternative_short_name = "acmb" + short_name[3:]
+            expected_inputs.extend([alternative_long_name, alternative_short_name])
+
+        if product_name_input.lower() in expected_inputs:
+            if product_baseline is not None:
+                return file_type, product_baseline
+            else:
+                return file_type, "latest"
+
+        short_names.append(short_name.upper())
+
+    msg = ""
+    msg2 = ""
+    for i in range(len(file_types)):
+        if i % 6 == 0:
+            msg += "\n" + file_types[i]
+            msg2 += "\n" + short_names[i]
+        else:
+            msg += "\t" + file_types[i]
+            msg2 += "\t" + short_names[i]
+
+    exception_msg = f'The user input "{input_string}" is either not a valid product name or not supported by this function.\n{msg}\n\nor use the respective short hands (additional non letter characters like - or _ are also allowed, e.g. A-NOM):\n{msg2}'
+    if logger:
+        logger.exception(exception_msg)
+    raise InvalidInputError(exception_msg)
+
+
+def get_applicable_collection_list(product_type: str) -> list[str]:
+    """Returns a filtered list of the collections in which the specified product is stored."""
+    jaxa_l2_products = [
+        "ATL_CLA_2A",
+        "CPR_ECO_2A",
+        "CPR_CLP_2A",
+        "MSI_CLP_2A",
+        "AC__CLP_2B",
+        "ACM_CLP_2B",
+        "ALL_RAD_2B",
+    ]
+    collection_list = [
+        "EarthCAREL0L1Products",
+        "EarthCAREL1InstChecked",
+        "EarthCAREL1Validated",
+        "EarthCAREL2Products",
+        "EarthCAREL2InstChecked",
+        "EarthCAREL2Validated",
+        "JAXAL2Products",
+        "JAXAL2InstChecked",
+        "JAXAL2Validated",
+        "EarthCAREAuxiliary",
+        "EarthCAREXMETL1DProducts10",
+    ]
+    if product_type in ["AUX_MET_1D"]:
+        collection_list = [
+            "EarthCAREL0L1Products",
+            "EarthCAREL1InstChecked",
+            "EarthCAREXMETL1DProducts10",
+        ]
+    elif product_type.split("_")[-1] in ["1B", "1C", "1D"]:
+        collection_list = [
+            "EarthCAREL0L1Products",
+            "EarthCAREL1InstChecked",
+            "EarthCAREL1Validated",
+        ]
+    elif product_type in jaxa_l2_products:
+        collection_list = [
+            "JAXAL2Products",
+            "JAXAL2InstChecked",
+            "JAXAL2Validated",
+        ]
+    elif product_type.split("_")[-1] in ["2A", "2B"]:
+        collection_list = [
+            "EarthCAREL2Products",
+            "EarthCAREL2InstChecked",
+            "EarthCAREL2Validated",
+        ]
+    elif product_type.split("_")[-1] in ["ORBSCT", "ORBPRE", "ORBRES"]:
+        collection_list = ["EarthCAREAuxiliary"]
+    return collection_list
+
+
+def get_api_request(
+    url_template: str,
+    opensearch_request_parameters: dict,
+    msg_prefix: str | None = None,
+    logger: Logger | None = None,
+) -> str:
+    "Substitutes OpenSearch request parameters in given template"
+    opensearch_namespace = "os:"
+
+    # Parameter substitution
+    for os_param in opensearch_request_parameters:
+        url_template, num_substitutions_made = re.subn(
+            r"\{" + os_param + r".*?\}",
+            opensearch_request_parameters[os_param],
+            url_template,
+        )
+        if num_substitutions_made < 1:
+            if ":" in os_param:
+                if logger:
+                    logger.warning("Parameter " + os_param + " not found in template.")
+            else:
+                # Fall back to opensearch_namespace if no namespace provided
+                url_template, num_substitutions_made = re.subn(
+                    r"\{" + opensearch_namespace + os_param + r".*?\}",
+                    opensearch_request_parameters[os_param],
+                    url_template,
+                )
+                if num_substitutions_made < 1:
+                    if logger:
+                        logger.warning(
+                            "Parameter "
+                            + opensearch_namespace
+                            + os_param
+                            + " not found in template."
+                        )
+
+    # Remove empty parameters (field-value pairs, e.g. '&bbox={geo:box?}')
+    url_template = re.sub(r"&?[a-zA-Z]*=\{.*?\}", "", url_template)
+    # Remove remnants of partially removed parameters (e.g. '/{time:end?}' which originally was part of '&datetime={time:start?}/{time:end?}')
+    url_template = re.sub(r".?\{.*?\}", "", url_template)
+
+    # Correct list charecters
+    url_template = url_template.replace("[", "{").replace("]", "}")
+
+    if logger:
+        if msg_prefix is None:
+            msg_prefix = ""
+        logger.debug(f"{msg_prefix}API request: <{url_template}>")
+
+    return url_template
+
+
+def safe_parse_timestamp(timestamp: str) -> pd.Timestamp:
+    """Converts string to valid pandas.Timestamp, returns min timestamp on error."""
+    try:
+        return pd.to_datetime(timestamp, errors="raise")
+    except (DateParseError, ValueError):
+        return pd.Timestamp.min
+
+
+def get_product_info_from_path(filepath: str) -> dict[str, str | int | pd.Timestamp]:
+    """Gathers product information contained in it's file name."""
+    filename = os.path.basename(filepath).split(".")[0]
+    if len(filename) < 60:
+        frame_id = "-"
+        orbit_number = -1
+        orbit_and_frame = "-"
+    else:
+        frame_id = filename[59]
+        orbit_number = int(filename[54:59])
+        orbit_and_frame = str(orbit_number).zfill(5) + frame_id
+
+    product_name = filename[9:19]
+
+    filename_info: dict[str, str | int | pd.Timestamp] = dict(
+        filepath=filepath,
+        dirpath=os.path.dirname(filepath),
+        filename=filename,
+        mission_id=filename[0:3],
+        agency=filename[4],
+        latency_indicator=filename[5],
+        product_baseline=filename[6:8],
+        file_category=filename[9:13],
+        semantic_descriptor=filename[13:17],
+        product_level=filename[17:19],
+        sensing_start_time=safe_parse_timestamp(filename[20:36]),
+        processing_start_time=safe_parse_timestamp(filename[37:53]),
+        orbit_number=orbit_number,
+        frame_id=frame_id,
+        orbit_and_frame=orbit_and_frame,
+        product_name=product_name,
+    )
+
+    return filename_info
+
+
+def get_product_sub_dirname(product_name: str) -> str:
+    """Returns level subfolder name of given product name."""
+    if product_name in ["AUX_JSG_1D", "AUX_MET_1D"]:
+        sub_dirname = SUBDIR_NAME_AUX_FILES
+    elif product_name in ["MPL_ORBSCT", "AUX_ORBPRE", "AUX_ORBRES"]:
+        sub_dirname = SUBDIR_NAME_ORB_FILES
+    elif "0" in product_name.lower():
+        sub_dirname = SUBDIR_NAME_L0__FILES
+    elif "1b" in product_name.lower():
+        sub_dirname = SUBDIR_NAME_L1B_FILES
+    elif "1c" in product_name.lower():
+        sub_dirname = SUBDIR_NAME_L1C_FILES
+    elif "2a" in product_name.lower():
+        sub_dirname = SUBDIR_NAME_L2A_FILES
+    elif "2b" in product_name.lower():
+        sub_dirname = SUBDIR_NAME_L2B_FILES
+    return sub_dirname
+
+
+def ensure_single_zip_extension(filename):
+    """Returns given file name with a single .ZIP extension (e.g. 'file.ZIP.zip' -> 'file.ZIP')."""
+    base_name, ext = os.path.splitext(filename)
+    while ext.lower() == ".zip":
+        base_name, ext = os.path.splitext(base_name)
+    return base_name + ".ZIP"
+
+
+def get_local_product_dirpath(dirpath_local, filename, create_subdirs=True):
+    """Creates local path to file."""
+    if create_subdirs:
+        row = get_product_info_from_path(filename)
+
+        product_name = row["product_name"]
+        year = str(row["sensing_start_time"].year).zfill(4)
+        month = str(row["sensing_start_time"].month).zfill(2)
+        day = str(row["sensing_start_time"].day).zfill(2)
+
+        sub_dirname = get_product_sub_dirname(product_name)
+        product_dirpath_local = os.path.join(
+            dirpath_local, sub_dirname, product_name, year, month, day
+        )
+    else:
+        product_dirpath_local = dirpath_local
+    return product_dirpath_local
+
+
+def download(
+    dataframe: pd.DataFrame,
+    username: str,
+    password: str,
+    download_directory: str,
+    is_overwrite: bool,
+    is_unzip: bool,
+    is_delete: bool,
+    is_create_subdirs: bool,
+    logger: Logger | None = None,
+):
+    """
+    Download files based on the provided dataframe of OpenSearch query results.
+
+    Args:
+        dataframe (pd.DataFrame): DataFrame containing the OpenSearch query results (i.e. file URLs and names).
+        username (str): OADS authentication username.
+        password (str): OADS authentication password.
+        download_directory (str): Target directory for storing downloaded files.
+        is_overwrite (bool): If True, overwrite existing files.
+        is_unzip (bool): If True, extract downloaded archives.
+        is_delete (bool): If True, delete archives after extraction.
+        is_create_subdirs (bool): If True, place files in subfolder structure.
+        logger (Logger | None, optional): Logger instance for logging messages.
+
+    Returns:
+        None
+    """
+    total_count = len(dataframe)
+    counter = 1
+    download_counter = 0
+    unzip_counter = 0
+    download_sizes = []
+    download_speeds = []
+    for server, df_group in dataframe.groupby("server"):
+        proxies: dict = {}
+
+        oads_hostname = server
+        if logger:
+            logger.info(f"Selecting dissemination service: {oads_hostname}")
+        eoiam_idp_hostname = "eoiam-idp.eo.esa.int"
+
+        # Requesting access to the OADS server storing the products
+        access_response = requests.get(
+            f"https://{oads_hostname}/oads/access/login", proxies=proxies
+        )
+        validate_request_response(access_response, logger=logger)
+
+        # Extracting the cookies from the response
+        access_response_cookies = access_response.cookies
+        for r in access_response.history:
+            access_response_cookies = requests.cookies.merge_cookies(
+                access_response_cookies, r.cookies
+            )
+        tree = html.fromstring(access_response.content)
+
+        # Extracting the sessionDataKey from the the response
+        sessionDataKey = tree.findall(".//input[@name = 'sessionDataKey']")[0].attrib[
+            "value"
+        ]
+
+        # Defining login request
+        post_data = {
+            "tocommonauth": "true",
+            "username": username,
+            "password": password,
+            "sessionDataKey": sessionDataKey,
+        }
+
+        # Sending the login request to the authentication platform
+        auth_url = f"https://{eoiam_idp_hostname}/samlsso"
+        auth_response = requests.post(
+            url=auth_url,
+            data=post_data,
+            cookies=access_response_cookies,
+            proxies=proxies,
+        )
+        validate_request_response(auth_response, logger=logger)
+
+        # Parsing the response from authentication platform
+        tree = html.fromstring(auth_response.content)
+        # responseView = BeautifulSoup(auth_response.text, 'html.parser')
+        # if logger: logger.debug(responseView)
+
+        # Extracting the variables needed to redirect from a successful authentication to OADS
+        try:
+            relayState = tree.findall(".//input[@name='RelayState']")[0].attrib["value"]
+            samlResponse = tree.findall(".//input[@name='SAMLResponse']")[0].attrib[
+                "value"
+            ]
+        except IndexError as e:
+            exception_msg = "OADS did not responde as expected. Check your configuration file for valid a username and password."
+            if logger:
+                logger.exception(exception_msg)
+            raise BadResponseError(exception_msg)
+
+        # Defining the SAML redirection request to OADS
+        post_data = {
+            "RelayState": relayState,
+            "SAMLResponse": samlResponse,
+        }
+
+        # Sending the SAML redirection request to OADS
+        saml_redirect_url = tree.findall(".//form[@method='post']")[0].attrib["action"]
+        saml_response = requests.post(
+            url=saml_redirect_url, data=post_data, proxies=proxies
+        )
+        validate_request_response(saml_response, logger=logger)
+
+        saml_response_cookies = saml_response.cookies
+        for r in saml_response.history:
+            saml_response_cookies = requests.cookies.merge_cookies(
+                saml_response_cookies, r.cookies
+            )
+
+        # Downloading Products
+        for index, row in df_group.iterrows():
+            count_msg, _ = get_counter_message(counter=counter, total_count=total_count)
+
+            success = False
+
+            # Extracting the filename from the download link
+            file_name = (row["download_url"]).split("/")[-1]
+            product_dirpath = get_local_product_dirpath(
+                download_directory, file_name, create_subdirs=is_create_subdirs
+            )
+            # Make sure the local download_directory exists (if not create it)
+            if not os.path.exists(product_dirpath):
+                os.makedirs(product_dirpath)
+            # Some files may be missing zip file extension so we need to fix them
+            file_name = ensure_single_zip_extension(file_name)
+            zip_file_path = os.path.join(product_dirpath, file_name)
+            file_path = zip_file_path[0:-4]
+
+            if logger:
+                logger.info(f"*{count_msg} Starting: {file_name[0:-4]}")
+
+            # Defining the download URL
+            file_download_url = row["download_url"]
+
+            for attempt in range(MAX_DOWNLOAD_ATTEMPTS_PER_FILE):
+                if attempt > 0:
+                    if logger:
+                        logger.info(
+                            f" {count_msg} Restarting (starting try {attempt + 1} of max. {MAX_DOWNLOAD_ATTEMPTS_PER_FILE})."
+                        )
+
+                success = True
+
+                # Check existing files
+                zip_file_exists = os.path.exists(zip_file_path)
+                file_exists = os.path.exists(file_path)
+
+                # Decide if file will be downloaded and extracted
+                try_download = is_overwrite or (not zip_file_exists and not file_exists)
+                try_unzip = is_unzip and (is_overwrite or not file_exists)
+
+                if not try_download:
+                    if is_unzip:
+                        if logger:
+                            logger.info(f" {count_msg} Skip file download.")
+                    else:
+                        if logger:
+                            logger.info(
+                                f" {count_msg} Skip file download. (see <{zip_file_path}>)"
+                            )
+                if not try_unzip:
+                    if logger:
+                        logger.info(
+                            f" {count_msg} Skip file unzip. (see <{file_path}>)"
+                        )
+                if not try_download and not try_unzip:
+                    counter += 1
+                    break
+
+                # Delete unnessecary zip files
+                if is_delete and file_exists and zip_file_exists:
+                    os.remove(zip_file_path)
+                    zip_file_exists = False
+
+                # Overwrite files
+                if zip_file_exists and is_overwrite:
+                    os.remove(zip_file_path)
+                    zip_file_exists = False
+                if file_exists and is_overwrite:
+                    os.remove(file_path)
+                    file_exists = False
+
+                # Download zip file
+                if try_download:
+                    try:
+                        # Requesting the product download
+                        if logger:
+                            logger.debug(
+                                f" {count_msg} Requesting: {file_download_url}"
+                            )
+                        file_download_response = requests.get(
+                            file_download_url,
+                            cookies=saml_response_cookies,
+                            proxies=proxies,
+                            stream=True,
+                        )
+                        validate_request_response(file_download_response, logger=logger)
+
+                        with open(zip_file_path, "wb") as f:
+                            total_length_str = file_download_response.headers.get(
+                                "content-length"
+                            )
+                            if not isinstance(total_length_str, str):
+                                f.write(file_download_response.content)
+                            else:
+                                current_length = 0
+                                total_length = int(total_length_str)
+                                start_time = time.time()
+                                progress_bar_length = 30
+                                for data in file_download_response.iter_content(
+                                    chunk_size=CHUNK_SIZE_BYTES
+                                ):
+                                    current_length += len(data)
+                                    f.write(data)
+                                    done = int(
+                                        progress_bar_length
+                                        * current_length
+                                        / total_length
+                                    )
+                                    time_elapsed = time.time() - start_time
+                                    time_estimated = (
+                                        time_elapsed / current_length
+                                    ) * total_length
+                                    time_left = time.strftime(
+                                        "%H:%M:%S",
+                                        time.gmtime(int(time_estimated - time_elapsed)),
+                                    )
+                                    progress_bar = f"[{'#' * done}{'-' * (progress_bar_length - done)}]"
+                                    progress_percentage = f"{str(int((current_length / total_length) * 100)).rjust(3)}%"
+                                    elapsed_time = time.time() - start_time
+                                    size_done = current_length / 1024 / 1024
+                                    size_total = total_length / 1024 / 1024
+                                    speed = (
+                                        size_done / elapsed_time
+                                        if elapsed_time > 0
+                                        else 0
+                                    )  # MB/s
+                                    if logger:
+                                        console_exclusive_info(
+                                            f"\r {count_msg} {progress_percentage} {progress_bar} {time_left} - {speed:.2f} MB/s - {size_done:.2f}/{size_total:.2f} MB",
+                                            end="\r",
+                                        )
+                                time_taken = time.strftime(
+                                    "%H:%M:%S",
+                                    time.gmtime(int(time.time() - start_time)),
+                                )
+                                if logger:
+                                    logger.info(
+                                        f" {count_msg} Download completed ({time_taken} - {speed:.2f} MB/s - {size_done:.2f}/{size_total:.2f} MB)                   "
+                                    )
+                                download_sizes.append(size_total)
+                                download_speeds.append(speed)
+                                download_counter += 1
+                    except requests.exceptions.RequestException as e:
+                        is_error_403_forbidden = False
+                        if e.response is not None:  # Ensure response exists
+                            is_error_403_forbidden = e.response.status_code == 403
+                        if is_error_403_forbidden:
+                            attempt = MAX_DOWNLOAD_ATTEMPTS_PER_FILE
+                            if logger:
+                                logger.error(f"DOWNLOAD FAILED: {e}")
+                                logger.error(
+                                    f"Make sure that you only use OADS collections that you are allowed to access in your config.toml (see section 'Setup' in README)!"
+                                )
+                        else:
+                            if logger:
+                                logger.info(
+                                    f" {count_msg} DOWNLOAD FAILED for attempt {attempt + 1} of {MAX_DOWNLOAD_ATTEMPTS_PER_FILE}: {e}"
+                                )
+                            time.sleep(2)  # Wait for 2 seconds before retrying
+
+                    download_success = os.path.exists(zip_file_path)
+                    success &= download_success
+
+                # Unzip zip file
+                if try_unzip:
+                    success = unzip_file(
+                        zip_file_path,
+                        delete=is_delete,
+                        delete_on_error=True,
+                        total_count=total_count,
+                        counter=counter,
+                        logger=logger,
+                    )
+                    unzip_success = os.path.exists(file_path)
+                    if unzip_success:
+                        unzip_counter += 1
+                    success &= unzip_success
+
+                if success:
+                    counter += 1
+                    break
+
+        # Logout of authentication platform and OADS
+        with requests.get(
+            f"https://{oads_hostname}/oads/Shibboleth.sso/Logout",
+            proxies=proxies,
+            stream=True,
+        ) as _:
+            pass
+        with requests.get(
+            f"https://{eoiam_idp_hostname}/Shibboleth.sso/Logout",
+            proxies=proxies,
+            stream=True,
+        ) as _:
+            pass
+
+    total_download_size = 0 if len(download_sizes) == 0 else np.sum(download_sizes)
+    mean_download_speed = 0 if len(download_speeds) == 0 else np.mean(download_speeds)
+
+    return download_counter, unzip_counter, mean_download_speed, total_download_size
+
+
+def split_list_into_chunks(lst: list, size: int) -> list[list]:
+    """Splits a list into chunks or sublists each containing at most N elements"""
+    iterator = iter(lst)
+    return [list(islice(iterator, size)) for _ in range((len(lst) + size - 1) // size)]
+
+
+def encode_url(url: str) -> str:
+    """Encode the URL, including its query string."""
+    split_parsed_url = urlp.urlsplit(url)
+    encoded_query = urlp.quote(split_parsed_url.query, safe="=&,/:")  # Keep separators
+    return urlp.urlunsplit(
+        (
+            split_parsed_url.scheme,
+            split_parsed_url.netloc,
+            split_parsed_url.path,
+            encoded_query,
+            split_parsed_url.fragment,
+        )
+    )
+
+
+def get_df(
+    url_product_search_query: str,
+    logger: Logger | None = None,
+) -> pd.DataFrame:
+    """Performs given search request and returns results as `pandas.Dataframe`."""
+    # Ensures that URL is properly encoded
+    url_product_search_query = url_product_search_query.replace("[", "{").replace(
+        "]", "}"
+    )
+    url_product_search_query = encode_url(url_product_search_query)
+
+    # Performs the request
+    response = get_request(url_product_search_query, logger=logger)
+    data_product_search_query = json.loads(response.text)
+
+    # Creates dataframe from result
+    data = []
+    for d in data_product_search_query["features"]:
+        id = d["id"]
+        server = urlp.urlparse(d["assets"]["enclosure"]["href"]).netloc
+        download_url = d["assets"]["enclosure"]["href"]
+        data.append((id, server, download_url))
+
+    df = pd.DataFrame(data, columns=["id", "server", "download_url"])
+    return df
+
+
+def get_product_list_json(
+    url_items: str,
+    product_id_text: str | None = None,
+    sort_by_text: str | None = None,
+    num_results_text: str | None = "1000",
+    start_time_text: str | None = None,
+    end_time_text: str | None = None,
+    poi_text: str | None = None,
+    bbox_text: str | None = None,
+    illum_angle_text: str | None = None,
+    frame_text: str | None = None,
+    orbit_number_text: str | None = None,
+    instrument_text: str | None = None,
+    productType_text: str | None = None,
+    productVersion_text: str | None = None,
+    orbitDirection_text: str | None = None,
+    radius_text: str | None = None,
+    lat_text: str | None = None,
+    lon_text: str | None = None,
+    msg_prefix: str | None = "",
+    logger: Logger | None = None,
+) -> pd.DataFrame:
+    """
+    Performs a product search based on given search criteria.
+
+    Args:
+        url_items (str): Base items URL that gets extended by other given search parameters.
+        msg_prefix (str, optional): Prefix for log messages. Defaults to an empty string.
+        logger (Logger | None, optional): Logger instance for logging. Defaults to None.
+
+    Returns:
+        pd.DataFrame: DataFrame containing found products.
+    """
+    # Define the OpenSearch request parameters
+    request_parameters = ""
+    if num_results_text:
+        request_parameters += f"&limit={num_results_text}"
+    if poi_text:
+        request_parameters += f"&geometry={poi_text}"
+    if bbox_text:
+        request_parameters += f"&bbox={bbox_text}"
+    if start_time_text and end_time_text:
+        request_parameters += f"&datetime={start_time_text}/{end_time_text}"
+    elif start_time_text:
+        request_parameters += f"&datetime={start_time_text}/"
+    elif end_time_text:
+        request_parameters += f"&datetime=/{end_time_text}"
+    if product_id_text:
+        request_parameters += f"&uid={product_id_text}"
+    if sort_by_text:
+        request_parameters += f"&sortKeys={sort_by_text}"
+    if illum_angle_text:
+        request_parameters += f"&illuminationElevationAngle={illum_angle_text}"
+    if frame_text:
+        request_parameters += f"&frame={frame_text}"
+    if orbit_number_text:
+        request_parameters += f"&orbitNumber={orbit_number_text}"
+    if instrument_text:
+        request_parameters += f"&instrument={instrument_text}"
+    if productType_text:
+        request_parameters += f"&productType={productType_text}"
+    if productVersion_text:
+        request_parameters += f"&productVersion={productVersion_text}"
+    if orbitDirection_text:
+        request_parameters += f"&orbitDirection={orbitDirection_text}"
+    if radius_text:
+        request_parameters += f"&radius={radius_text}"
+    if lat_text:
+        request_parameters += f"&lat={lat_text}"
+    if lon_text:
+        request_parameters += f"&lon={lon_text}"
+
+    request_url = f"{url_items}?{request_parameters}"
+    if logger:
+        logger.debug(f"Constructed search request URL: {request_url}")
+
+    # Extract the results into a dataframe
+    dataframe = get_df(request_url, logger=logger)
+
+    return dataframe
+
+
+def drop_duplicate_files(df, filename_column):
+    """Drops duplicate files in given dataframe."""
+    if len(df) == 0:
+        return df
+
+    # Keep only the latest file (i.e. with latest processing_start_time)
+    def extract_info(filename):
+        info = get_product_info_from_path(filename)
+        return (
+            info["product_name"],
+            info["sensing_start_time"],
+            info["processing_start_time"],
+        )
+
+    df[["product_name", "sensing_start_time", "processing_start_time"]] = (
+        df[filename_column].apply(extract_info).apply(pd.Series)
+    )
+    df = df.sort_values(
+        by=["product_name", "sensing_start_time", "processing_start_time"],
+        ascending=[True, True, False],
+    )
+    df = df.drop_duplicates(subset=["product_name", "sensing_start_time"], keep="first")
+    df = df.drop(
+        columns=["product_name", "sensing_start_time", "processing_start_time"]
+    )
+
+    return df.reset_index(drop=True)
+
+
+def get_frame_range(start_frame_id: str, end_frame_id: str) -> list[str]:
+    """Returns list of frames in order of selected range (e.g. A-D -> ABCD and D-A -> DEFGHA)."""
+    start_idx = FRAMES.index(start_frame_id)
+    end_idx = FRAMES.index(end_frame_id)
+    if end_idx < start_idx:
+        end_idx = end_idx + NUM_FRAMES
+    frame_id_range = [
+        FRAMES[idx % NUM_FRAMES] for idx in np.arange(start_idx, end_idx + 1)
+    ]
+    return frame_id_range
+
+
+def get_parsed_arguments() -> dict:
+    """Defines the CLI and parses all arguments given by the user."""
+    parser = argparse.ArgumentParser(
+        prog=PROGRAM_NAME,
+        description=f"{__description__}\n\n{SETUP_INSTRUCTIONS}",
+        formatter_class=RawTextHelpFormatter,
+    )
+    parser.add_argument(
+        "product_type",
+        type=str,
+        nargs="*",
+        help="A list of EarthCARE product names (e.g. ANOM or ATL-NOM-1B, etc.).\nYou can also specify the product version by adding a colon and the two-letter\nprocessor baseline after the name (e.g. ANOM:AD).",
+    )
+    parser.add_argument(
+        "-d",
+        "--data_directory",
+        type=str,
+        default=None,
+        help="The local root directory where products will be downloaded to",
+    )
+    parser.add_argument(
+        "-o",
+        "--orbit_number",
+        type=int,
+        nargs="*",
+        default=None,
+        help="A list of EarthCARE orbit numbers (e.g. 981)",
+    )
+    parser.add_argument(
+        "-so",
+        "--start_orbit_number",
+        type=int,
+        default=None,
+        help="Start of orbit number range (e.g. 981). Can only be used in combination with option -eo.",
+    )
+    parser.add_argument(
+        "-eo",
+        "--end_orbit_number",
+        type=int,
+        default=None,
+        help="End of orbit number range (e.g. 986). Can only be used in combination with option -so.",
+    )
+    parser.add_argument(
+        "-f",
+        "--frame_id",
+        type=str,
+        nargs="*",
+        default=None,
+        help="A EarthCARE frame ID (i.e. single letters from A to H)",
+    )
+    parser.add_argument(
+        "-oaf",
+        "--orbit_and_frame",
+        type=str,
+        nargs="*",
+        default=None,
+        help="A string describing the EarthCARE orbit number and frame (e.g. 00981E)",
+    )
+    parser.add_argument(
+        "-soaf",
+        "--start_orbit_and_frame",
+        type=str,
+        default=None,
+        help="Start orbit number and frame range (e.g. 00981E). Can only be used in combination with option -eoaf. Can not be used with separate orbit and frame options -o, -so, eo and -f.",
+    )
+    parser.add_argument(
+        "-eoaf",
+        "--end_orbit_and_frame",
+        type=str,
+        default=None,
+        help="End orbit number and frame range (e.g. 00982B). Can only be used in combination with option -soaf. Can not be used with separate orbit and frame options -o, -so, eo and -f.",
+    )
+    parser.add_argument(
+        "-t",
+        "--time",
+        type=str,
+        nargs="*",
+        default=None,
+        help='Search for data containing a specific timestamp (e.g. "2024-07-31 13:45" or 20240731T134500Z)',
+    )
+    parser.add_argument(
+        "-st",
+        "--start_time",
+        type=str,
+        default=None,
+        help='Start of sensing time (e.g. "2024-07-31 13:45" or 20240731T134500Z)',
+    )
+    parser.add_argument(
+        "-et",
+        "--end_time",
+        type=str,
+        default=None,
+        help='End of sensing time (e.g. "2024-07-31 13:45" or 20240731T134500Z)',
+    )
+    parser.add_argument(
+        "-r",
+        "--radius_search",
+        type=str,
+        nargs=3,
+        default=None,
+        help="Perform search around a radius around a point (e.g. 25000 51.35 12.43, i.e. <radius[m]> <latitude> <longitude>)",
+    )
+    parser.add_argument(
+        "-pv",
+        "--product_version",
+        type=str,
+        default=None,
+        help="Product version, i.e. the two-letter identifier of the processor baseline (e.g. AC)",
+    )
+    parser.add_argument(
+        "-bbox",
+        "--bounding_box",
+        type=str,
+        nargs=4,
+        default=None,
+        help="Perform search inside a bounding box (e.g. 14.9 37.7 14.99 37.78, i.e. <latS> <lonW> <latN> <lonE>)",
+    )
+    parser.add_argument(
+        "--overwrite",
+        action="store_true",
+        help="Overwrite local data (otherwise existing local data will not be downloaded again)",
+    )
+    parser.add_argument(
+        "--no_download", action="store_false", help="Do not download any data"
+    )
+    parser.add_argument(
+        "--no_unzip", action="store_false", help="Do not unzip any data"
+    )
+    parser.add_argument(
+        "--no_delete",
+        action="store_false",
+        help="Do not delete zip files after unzipping them",
+    )
+    parser.add_argument(
+        "--no_subdirs",
+        action="store_false",
+        help="Do not create subdirs like: data_directory/data_level/product_type/year/month/day",
+    )
+    parser.add_argument(
+        "-c",
+        "--path_to_config",
+        type=str,
+        default=None,
+        help="The path to an OADS credential TOML file (note: if not provided, a file named 'config.toml' is required in the script's folder)",
+    )
+    parser.add_argument(
+        "--debug", action="store_true", help="Shows debug messages in console."
+    )
+    parser.add_argument(
+        "--no_log", action="store_false", help="Prevents generation of log files."
+    )
+    parser.add_argument(
+        "-i",
+        "--select_file_at_index",
+        type=int,
+        default=None,
+        help="Select only one product from the found products list by index for download. You may provide a negative index to start from the last entry (e.g. -1 downloads the last file listed).",
+    )
+    parser.add_argument(
+        "-V",
+        "--version",
+        action="store_true",
+        help="Shows the script's version and exit",
+    )
+    parser.add_argument(
+        "--export_results",
+        action="store_true",
+        help="Writes names of found files to a txt file called 'results.txt'",
+    )
+    args = parser.parse_args()
+
+    if args.version:
+        console_exclusive_info(f"{PROGRAM_NAME} {__version__} (released on {__date__})")
+        sys.exit(0)
+
+    return dict(
+        product_types=args.product_type,
+        path_to_data=args.data_directory,
+        timestamps=args.time,
+        frame_ids=args.frame_id,
+        orbit_numbers=args.orbit_number,
+        orbit_and_frames=args.orbit_and_frame,
+        start_time=args.start_time,
+        end_time=args.end_time,
+        radius_search=args.radius_search,
+        bounding_box=args.bounding_box,
+        is_download=args.no_download,
+        is_unzip=args.no_unzip,
+        is_delete=args.no_delete,
+        is_overwrite=args.overwrite,
+        is_create_subdirs=args.no_subdirs,
+        product_version=args.product_version,
+        path_to_config=args.path_to_config,
+        download_idx=args.select_file_at_index,
+        start_orbit_number=args.start_orbit_number,
+        end_orbit_number=args.end_orbit_number,
+        start_orbit_and_frame=args.start_orbit_and_frame,
+        end_orbit_and_frame=args.end_orbit_and_frame,
+        is_log=args.no_log,
+        is_debug=args.debug,
+        is_found_files_list_to_txt=args.export_results,
+    )
+
+
+def get_time_queryparams(
+    start_time: str | None,
+    end_time: str | None,
+    timestamps: list[str] | None,
+    logger: Logger | None = None,
+) -> tuple[str | None, str | None, list[str] | None]:
+    """Converts user's time inputs to query parameter strings, that can be used in search requests."""
+    start_time_queryparam = None
+    if start_time is not None:
+        start_time_queryparam = format_datetime_string(start_time, logger=logger)
+
+    end_time_queryparam = None
+    if end_time is not None:
+        end_time_queryparam = format_datetime_string(end_time, logger=logger)
+
+    timestamp_queryparams = None
+    if timestamps is not None:
+        timestamp_queryparams = [
+            format_datetime_string(t, logger=logger) for t in timestamps
+        ]
+        for ts_queryparam in timestamp_queryparams:
+            try:
+                if start_time_queryparam is not None:
+                    if ts_queryparam < start_time_queryparam:
+                        raise InvalidInputError(
+                            f"Timestamp ({ts_queryparam}) must be greater or equal the start time ({start_time})."
+                        )
+                if end_time_queryparam is not None:
+                    if ts_queryparam > end_time_queryparam:
+                        raise InvalidInputError(
+                            f"Timestamp ({ts_queryparam}) must be smaller or equal the end time ({end_time})."
+                        )
+            except InvalidInputError as e:
+                if logger:
+                    logger.exception(e)
+                raise
+    return start_time_queryparam, end_time_queryparam, timestamp_queryparams
+
+
+def get_frame_queryparams(
+    frame_ids: list[Frame] | None, logger: Logger | None = None
+) -> list[Frame] | None:
+    """Convert user's frame ID input to query parameters, that can be used in search requests."""
+    frame_id_queryparams = None
+    if frame_ids is not None:
+        frame_id_queryparams = [
+            get_validated_frame_id(f, logger=logger) for f in frame_ids
+        ]
+        is_all_frames = len([f for f in FRAMES if f not in frame_id_queryparams]) == 0
+        if is_all_frames:
+            if logger:
+                logger.warning(
+                    "You used the --frame_id/-f option with all frames (A to H). If you want to download all frame IDs you don't need to use this option."
+                )
+    return frame_id_queryparams
+
+
+def get_orbit_queryparams(
+    start_orbit_number: Orbit | None,
+    end_orbit_number: Orbit | None,
+    orbit_numbers: list[Orbit] | None,
+    logger: Logger | None = None,
+) -> list[Orbit] | None:
+    """Convert user's orbit number inputs to query parameters, that can be used in search requests."""
+    orbit_number_queryparams: list[Orbit] = []
+
+    if isinstance(orbit_numbers, list):
+        orbit_number_queryparams = [
+            int(x) for x in np.append(orbit_number_queryparams, orbit_numbers)
+        ]
+
+    orbit_number_range = get_validated_orbit_number_range(
+        start_orbit_number, end_orbit_number, logger=logger
+    )
+    if isinstance(orbit_number_range, list):
+        orbit_number_queryparams = [
+            int(x) for x in np.append(orbit_number_queryparams, orbit_number_range)
+        ]
+
+    if isinstance(orbit_number_queryparams, list):
+        orbit_number_queryparams = [
+            int(x) for x in np.sort(np.unique(orbit_number_queryparams))
+        ]
+
+    return orbit_number_queryparams
+
+
+def get_radius_queryparams(
+    radius_search: list[str] | None,
+) -> tuple[str, str, str] | tuple[None, None, None]:
+    """Convert user's radius inputs to query parameters, that can be used in search requests."""
+    if radius_search is not None:
+        radius_queryparam = str(int(radius_search[0]))
+        lat_queryparam = str(float(radius_search[1]))
+        lon_queryparam = str(float(radius_search[2]))
+        return radius_queryparam, lat_queryparam, lon_queryparam
+    return None, None, None
+
+
+def get_bbox_queryparam(bounding_box: list[str] | None) -> str | None:
+    """Convert user's bounding box inputs to a query parameter, that can be used in search requests."""
+    if bounding_box is not None:
+        return ",".join([str(float(x)) for x in bounding_box])
+    return None
+
+
+def get_orbit_frame_tuple_list_from_separate_orbit_and_frame_lists(
+    orbits: list[Orbit] | None, frames: list[Frame] | None
+) -> list[tuple[Orbit, Frame]] | None:
+    """Takes 2 lists of selected orbits and frames, then returns list of tuples where each tuple contains an orbit number (int) and a frame ID (str)."""
+    if orbits is None or len(orbits) == 0:
+        return None
+    if frames is None or len(frames) == 0:
+        frames = [f for f in FRAMES]
+    new_orbits = [int(x) for x in np.tile(orbits, len(frames))]
+    new_frames = [str(x) for x in np.repeat(frames, len(orbits))]
+    return list(zip(new_orbits, new_frames))
+
+
+def get_orbit_frame_tuple_list_from_strings(
+    start_orbit_and_frame: OrbitAndFrame | None,
+    end_orbit_and_frame: OrbitAndFrame | None,
+    orbit_and_frames: list[OrbitAndFrame] | None,
+    orbit_frame_tuple_list: list[tuple[Orbit, Frame]] | None = None,
+    logger: Logger | None = None,
+) -> list[tuple[Orbit, Frame]] | None:
+    """Takes user's orbit_and_frame string inputs, then returns list of tuples where each tuple contains an orbit number (int) and a frame ID (str)."""
+    try:
+        if start_orbit_and_frame is None and end_orbit_and_frame is not None:
+            raise InvalidInputError(
+                f"End orbit and frame was given ({end_orbit_and_frame}) but start is missing."
+            )
+        if start_orbit_and_frame is not None and end_orbit_and_frame is None:
+            raise InvalidInputError(
+                f"Start orbit and frame was given ({start_orbit_and_frame}) but end is missing."
+            )
+    except InvalidInputError as e:
+        if logger:
+            logger.exception(e)
+        raise
+
+    orbit_numbers = []
+    frame_ids: list[Frame] = []
+    if start_orbit_and_frame is not None and end_orbit_and_frame is not None:
+        start_orbit_number, start_frame_id = get_validated_orbit_and_frame(
+            start_orbit_and_frame, logger=logger
+        )
+        end_orbit_number, end_frame_id = get_validated_orbit_and_frame(
+            end_orbit_and_frame, logger=logger
+        )
+        orbit_number_range = np.arange(start_orbit_number, end_orbit_number + 1)
+        if len(orbit_number_range) == 1:
+            orbit_numbers = [start_orbit_number] * len(frame_ids)
+            frame_ids = get_frame_range(start_frame_id, end_frame_id)
+        else:
+            frame_ids_start = get_frame_range(start_frame_id, "H")
+            orbit_numbers_start = [start_orbit_number] * len(frame_ids_start)
+
+            frame_ids_end = get_frame_range("A", end_frame_id)
+            orbit_numbers_end = [end_orbit_number] * len(frame_ids_end)
+
+            orbit_numbers = orbit_numbers_start + orbit_numbers_end
+            frame_ids = frame_ids_start + frame_ids_end
+            if len(orbit_number_range) >= 3:
+                orbit_numbers_middle = orbit_number_range[1:-1]
+                for o in orbit_numbers_middle:
+                    for f in FRAMES:
+                        orbit_numbers.append(o)
+                        frame_ids.append(f)
+
+    if orbit_and_frames is not None:
+        oaf_tuple_list = [
+            get_validated_orbit_and_frame(oaf) for oaf in orbit_and_frames
+        ]
+        orbit_numbers_given: list[Orbit] = [oaf[0] for oaf in oaf_tuple_list]
+        frame_ids_given: list[Frame] = [oaf[1] for oaf in oaf_tuple_list]
+        orbit_numbers = orbit_numbers + orbit_numbers_given
+        frame_ids = frame_ids + frame_ids_given
+
+    new_orbit_frame_tuple_list = None
+    if len(orbit_numbers) > 0:
+        new_orbit_frame_tuple_list = list(zip(orbit_numbers, frame_ids))
+
+    if orbit_frame_tuple_list is not None and new_orbit_frame_tuple_list is not None:
+        return orbit_frame_tuple_list + new_orbit_frame_tuple_list
+
+    if orbit_frame_tuple_list is not None:
+        return orbit_frame_tuple_list
+
+    return new_orbit_frame_tuple_list
+
+
+def create_list_of_search_requests(
+    product_types: list[str],
+    product_versions: list[str],
+    radius_queryparam: str | None,
+    lat_queryparam: str | None,
+    lon_queryparam: str | None,
+    bbox_queryparam: str | None,
+    start_time_queryparam: str | None,
+    end_time_queryparam: str | None,
+    timestamp_queryparams: list[str] | None,
+    complete_orbits: list[Orbit] | None,
+    incomplete_orbits_frame_map: dict[Frame, list[Orbit]] | None,
+    frame_ids: list[Frame] | None,
+) -> list[SearchRequest]:
+    """
+    Creates a list of search requests based on product types, spatial and temporal
+    query parameters, and orbit/frame information.
+
+    Returns:
+        list (list[SearchRequest]): A list of search request objects.
+    """
+    planned_requests = []
+    for product_type, product_version in zip(product_types, product_versions):
+        basic_product_queryparams = dict(
+            collection_identifier_list=get_applicable_collection_list(product_type),
+            product_type=product_type,
+            product_version=None if product_version == "latest" else product_version,
+        )
+        geo_location_queryparams = dict(
+            radius=radius_queryparam,
+            lat=lat_queryparam,
+            lon=lon_queryparam,
+            bbox=bbox_queryparam,
+        )
+        if start_time_queryparam is None and end_time_queryparam is not None:
+            start_time_queryparam = format_datetime_string("2024-05-28T22:20:00Z")
+        if start_time_queryparam is not None and end_time_queryparam is None:
+            end_time_queryparam = format_datetime_string(str(pd.Timestamp.now()))
+        time_queryparams = dict(
+            start_time=start_time_queryparam, end_time=end_time_queryparam
+        )
+
+        if timestamp_queryparams is not None:
+            for ts_queryparam in timestamp_queryparams:
+                new_request = SearchRequest(
+                    **basic_product_queryparams,
+                    start_time=ts_queryparam,
+                    end_time=ts_queryparam,
+                )
+                planned_requests.append(new_request)
+
+        if complete_orbits is not None:
+            complete_orbits_chunks = split_list_into_chunks(
+                complete_orbits, MAX_NUM_ORBITS_PER_REQUEST
+            )
+            for complete_orbits_chunk in complete_orbits_chunks:
+                complete_orbits_chunk_queryparam = (
+                    "["
+                    + ",".join(
+                        [
+                            str(get_validated_orbit_number(o))
+                            for o in complete_orbits_chunk
+                        ]
+                    )
+                    + "]"
+                )
+                new_request = SearchRequest(
+                    **basic_product_queryparams,
+                    **geo_location_queryparams,
+                    **time_queryparams,
+                    orbit_number=complete_orbits_chunk_queryparam,
+                )
+                planned_requests.append(new_request)
+
+        if incomplete_orbits_frame_map is not None:
+            for (
+                frame_id_queryparam,
+                incomplete_orbits,
+            ) in incomplete_orbits_frame_map.items():
+                incomplete_orbits_chunks = split_list_into_chunks(
+                    incomplete_orbits, MAX_NUM_ORBITS_PER_REQUEST
+                )
+                for incomplete_orbits_chunk in incomplete_orbits_chunks:
+                    incomplete_orbits_chunk_queryparam = (
+                        "["
+                        + ",".join(
+                            [
+                                str(get_validated_orbit_number(o))
+                                for o in incomplete_orbits_chunk
+                            ]
+                        )
+                        + "]"
+                    )
+                    new_request = SearchRequest(
+                        **basic_product_queryparams,
+                        **geo_location_queryparams,
+                        **time_queryparams,
+                        frame_id=frame_id_queryparam,
+                        orbit_number=incomplete_orbits_chunk_queryparam,
+                    )
+                    planned_requests.append(new_request)
+
+        if (
+            complete_orbits is None
+            and incomplete_orbits_frame_map is None
+            and (start_time_queryparam is not None and end_time_queryparam is not None)
+        ):
+            if frame_ids is not None:
+                for frame_id in frame_ids:
+                    new_request = SearchRequest(
+                        **basic_product_queryparams,
+                        **geo_location_queryparams,
+                        **time_queryparams,
+                        frame_id=str(frame_id),
+                    )
+                planned_requests.append(new_request)
+            else:
+                new_request = SearchRequest(
+                    **basic_product_queryparams,
+                    **geo_location_queryparams,
+                    **time_queryparams,
+                )
+                planned_requests.append(new_request)
+    return planned_requests
+
+
+def main(
+    product_types: list[str],
+    path_to_data: str | None,
+    timestamps: list[str] | None,
+    frame_ids: list[Frame] | None,
+    orbit_numbers: list[Orbit] | None,
+    orbit_and_frames: list[OrbitAndFrame] | None,
+    start_time: str | None,
+    end_time: str | None,
+    radius_search: list[str] | None,
+    bounding_box: list[str] | None,
+    is_download: bool,
+    is_unzip: bool,
+    is_delete: bool,
+    is_overwrite: bool,
+    is_create_subdirs: bool,
+    product_version: str | None,
+    path_to_config: str | None,
+    download_idx: int | None,
+    start_orbit_number: Orbit | None,
+    end_orbit_number: Orbit | None,
+    start_orbit_and_frame: Frame | None,
+    end_orbit_and_frame: Frame | None,
+    is_log: bool,
+    is_debug: bool,
+    is_found_files_list_to_txt: bool,
+    logger: Logger,
+):
+    raw_user_inputs = locals()
+
+    time_start_script = datetime.datetime.now().strftime("%Y-%m-%d %H:%M:%S")
+
+    # Welcome message
+    if logger:
+        log_heading(
+            f"EARTHCARE OADS DOWNLOAD SCRIPT (v{__version__})", logger, is_mayor=True
+        )
+        logger.debug("User inputs:")
+        for k, v in raw_user_inputs.items():
+            logger.debug(f" - {k}: {v}")
+
+    # Validate and format user inputs
+    selected_index = get_validated_selected_index(download_idx, logger=logger)
+    validate_combination_of_given_orbit_and_frame_range_inputs(
+        start_orbit_and_frame,
+        end_orbit_and_frame,
+        start_orbit_number,
+        end_orbit_number,
+        orbit_numbers,
+        frame_ids,
+        logger=logger,
+    )
+
+    type_version_tuples = [
+        get_product_type_and_version_from_string(pn, logger=logger)
+        for pn in product_types
+    ]
+    product_types = [x[0] for x in type_version_tuples]
+    product_versions = [x[1] for x in type_version_tuples]
+    # If option '--product_version' is used, all products without explicitly specified baseline in its name (eg. ANOM:AC) will be set to this
+    if product_version is not None:
+        product_versions = [
+            product_version if pv == "latest" else pv for pv in product_versions
+        ]
+
+    # Convert user's inputs to query parameters, that can be used in search requests
+    # Temporal inputs
+    start_time_queryparam, end_time_queryparam, timestamp_queryparams = (
+        get_time_queryparams(start_time, end_time, timestamps)
+    )
+    # Spatial inputs
+    radius_queryparam, lat_queryparam, lon_queryparam = get_radius_queryparams(
+        radius_search
+    )
+    bbox_queryparam = get_bbox_queryparam(bounding_box)
+    # Orbit and frame inputs
+    frame_id_queryparams = get_frame_queryparams(frame_ids)
+    orbit_number_queryparams = get_orbit_queryparams(
+        start_orbit_number, end_orbit_number, orbit_numbers, logger=logger
+    )
+    orbit_frame_tuple_list = (
+        get_orbit_frame_tuple_list_from_separate_orbit_and_frame_lists(
+            orbit_number_queryparams, frame_id_queryparams
+        )
+    )
+    orbit_frame_tuple_list = get_orbit_frame_tuple_list_from_strings(
+        start_orbit_and_frame,
+        end_orbit_and_frame,
+        orbit_and_frames,
+        orbit_frame_tuple_list,
+        logger=logger,
+    )
+    complete_orbits, incomplete_orbits_frame_map = get_complete_and_incomplete_orbits(
+        orbit_frame_tuple_list
+    )
+
+    # Construct series of search requests
+    planned_requests = create_list_of_search_requests(
+        product_types,
+        product_versions,
+        radius_queryparam,
+        lat_queryparam,
+        lon_queryparam,
+        bbox_queryparam,
+        start_time_queryparam,
+        end_time_queryparam,
+        timestamp_queryparams,
+        complete_orbits,
+        incomplete_orbits_frame_map,
+        frame_ids,
+    )
+
+    if logger:
+        console_exclusive_info()
+        log_heading(f"PART 1 - Search products", logger)
+        console_exclusive_info()
+
+    # Read credentials
+    if path_to_config is None:
+        path_to_script = os.path.abspath(__file__)
+        path_to_script_dir = os.path.dirname(path_to_script)
+        path_to_config = os.path.join(path_to_script_dir, "config.toml")
+        if logger:
+            logger.info(f"Setting path_to_config to <{path_to_config}>")
+    username = ""
+    password = ""
+    try:
+        if os.path.exists(path_to_config):
+            with open(path_to_config, "rb") as f:
+                file = tomllib.load(f)
+                username = file["OADS_credentials"]["username"]
+                password = file["OADS_credentials"]["password"]
+                selected_collections = file["OADS_credentials"]["collections"]
+
+                if (
+                    path_to_data is None
+                    and file["Local_file_system"]["data_directory"] != ""
+                ):
+                    path_to_data = file["Local_file_system"]["data_directory"]
+            if logger:
+                logger.info(f"Found config file at <{path_to_config}>")
+        else:
+            raise FileNotFoundError(
+                f"No config file found at <{path_to_config}>. Please make sure you've created one. Run 'python {os.path.basename(__file__)} -h' for help."
+            )
+    except FileNotFoundError as e:
+        if logger:
+            logger.exception(e)
+        raise
+
+    if path_to_data is None:
+        path_to_data = os.path.dirname(os.path.abspath(__file__))
+
+    try:
+        if not os.path.exists(path_to_data):
+            raise FileNotFoundError(
+                f"Given data folder does not exist: <{path_to_data}>"
+            )
+    except FileNotFoundError as e:
+        if logger:
+            logger.exception(e)
+        raise
+
+    if logger:
+        console_exclusive_info()
+        logger.info(f"Number of pending search requests: {len(planned_requests)}")
+    dfs = []
+    counter_request = 0
+    num_planned_requests = len(planned_requests)
+    for request_ixd, search_request in enumerate(planned_requests):
+        counter_request = counter_request + 1
+        counter_msg, _ = get_counter_message(counter_request, num_planned_requests)
+
+        search_request.collection_identifier_list = [
+            c
+            for c in search_request.collection_identifier_list
+            if c in set(selected_collections)
+        ]
+        if logger:
+            logger.info(
+                f"*{counter_msg} Search request: {search_request.low_detail_summary()}"
+            )
+            logger.debug(f" {counter_msg} {search_request}")
+        collection_identifier_list = search_request.collection_identifier_list
+        if len(collection_identifier_list) == 0:
+            if logger:
+                logger.warning(
+                    f" {counter_msg} No collection was selected. Please make sure that you have added the appropriate collections for this product in the configuration file and that you are allowed to access to them."
+                )
+
+        for collection_identifier in collection_identifier_list:
+            try:
+                url_items = get_url_of_collection_items(
+                    collection_identifier, logger=logger
+                )
+            except Exception as e:
+                if logger:
+                    logger.exception(e)
+                continue
+            dataframe = get_product_list_json(
+                url_items,
+                product_id_text=None,
+                sort_by_text=None,
+                num_results_text=str(int(MAX_NUM_RESULTS_PER_REQUEST)),
+                start_time_text=search_request.start_time,
+                end_time_text=search_request.end_time,
+                poi_text=None,
+                bbox_text=search_request.bbox,
+                illum_angle_text=None,
+                frame_text=search_request.frame_id,
+                orbit_number_text=search_request.orbit_number,
+                instrument_text=None,
+                productType_text=search_request.product_type,
+                productVersion_text=search_request.product_version,
+                orbitDirection_text=None,
+                radius_text=search_request.radius,
+                lat_text=search_request.lat,
+                lon_text=search_request.lon,
+                msg_prefix=f" {counter_msg} ",
+                logger=logger,
+            )
+            dataframe = drop_duplicate_files(dataframe, "id")
+            if logger:
+                logger.info(
+                    f" {counter_msg} Files found in collection '{collection_identifier}': {len(dataframe)}"
+                )
+            if len(dataframe) > 0:
+                dfs.append(dataframe)
+                break
+
+    if len(dfs) > 0:
+        dataframe = pd.concat(dfs, ignore_index=True)
+    else:
+        dataframe = pd.DataFrame()
+
+    total_results = len(dataframe)
+    if total_results > 0:
+        dataframe = drop_duplicate_files(dataframe, "id")
+        dataframe = dataframe.sort_values(by="id")
+        if logger:
+            console_exclusive_info()
+            logger.info(f"List of files found (total number {total_results}):")
+        if selected_index is not None:
+            try:
+                selected_index = dataframe.iloc[[selected_index]].index[0]
+            except IndexError:
+                raise InvalidInputError(
+                    f"The index you selected exceeds the bounds of the found files list (1 - {total_results})"
+                )
+        for idx, file in enumerate(dataframe["id"].to_numpy()):
+            if logger:
+                msg = f" [{str(idx+1).rjust(len(str(total_results)))}]  {file}"
+                if selected_index is not None and idx == selected_index:
+                    msg = f"<[{str(idx+1).rjust(len(str(total_results)))}]> {file} <-- Select file (user input: {download_idx})"
+                if total_results > 41:
+                    if idx == 20:
+                        console_exclusive_info(
+                            f" ... {total_results - 40} more files ..."
+                        )
+                    if idx < 20 or total_results - idx <= 20:
+                        if not is_debug:
+                            console_exclusive_info(msg)
+                else:
+                    if not is_debug:
+                        console_exclusive_info(msg)
+                logger.debug(msg)
+        if is_found_files_list_to_txt:
+            dataframe["id"].to_csv("results.txt", index=False, header=False)
+        else:
+            logger.info(f"Note: To export this list use the option --export_results")
+        if selected_index is not None:
+            dataframe = dataframe.iloc[[selected_index]]
+        else:
+            logger.info(
+                f"Note: To select only one specific file use the option -i/--select_file_at_index"
+            )
+    else:
+        if logger:
+            logger.info(f"No files where found for your request")
+
+    if logger:
+        console_exclusive_info()
+        log_heading(f"PART 2 - Download products", logger)
+        console_exclusive_info()
+
+    download_counter = 0
+    unzip_counter = 0
+    mean_download_speed = 0
+    total_download_size = 0
+    if is_download:
+        if len(dataframe) == 0:
+            if logger:
+                logger.info(
+                    f"No products matching the request could be found on the server"
+                )
+        else:
+            (
+                download_counter,
+                unzip_counter,
+                mean_download_speed,
+                total_download_size,
+            ) = download(
+                dataframe,
+                username,
+                password,
+                path_to_data,
+                is_overwrite,
+                is_unzip,
+                is_delete,
+                is_create_subdirs,
+                logger=logger,
+            )
+    else:
+        if logger:
+            logger.info(f"Skipped since option --no_download was used")
+
+    if logger:
+        console_exclusive_info()
+        log_heading(f"END OF SCRIPT", logger)
+        console_exclusive_info()
+
+    time_end_script = datetime.datetime.now().strftime("%Y-%m-%d %H:%M:%S")
+    if logger:
+        logger.info(
+            f"Execution time:   {pd.Timestamp(time_end_script) - pd.Timestamp(time_start_script)}"
+        )
+    size_msg = f"{total_download_size:.2f} MB"
+    if total_download_size >= 1024:
+        size_msg = f"{total_download_size / 1024:.2f} GB"
+    if logger:
+        logger.info(
+            f"Files downloaded: {download_counter} ({size_msg} at ~{mean_download_speed:.2f} MB/s)"
+        )
+        logger.info(f"Files unzipped:   {unzip_counter}")
+
+
+def main_cli():
+    """Entry point for the command-line tool."""
+    args = get_parsed_arguments()
+
+    remove_old_logs(max_num_logs=MAX_NUM_LOGS, max_age_logs=MAX_AGE_LOGS)
+    logger = create_logger(args["is_log"], debug=args["is_debug"])
+
+    try:
+        main(**args, logger=logger)
+    except Exception as e:
+        logger.exception(e)
+        raise
+
+
+if __name__ == "__main__":
+    main_cli()